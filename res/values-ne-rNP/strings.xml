--- conflicted
+++ resolved
@@ -51,13 +51,6 @@
     <string name="folder_hint_text" msgid="6617836969016293992">"बेनाम फोल्डर"</string>
     <string name="default_scroll_format" msgid="7475544710230993317">"पृष्ठ %2$d को %1$d"</string>
     <string name="workspace_scroll_format" msgid="8458889198184077399">"गृह स्क्रिन %1$d को %2$d"</string>
-<<<<<<< HEAD
-    <string name="apps_customize_apps_scroll_format" msgid="370005296147130238">"अनुप्रयोग पृष्ठ %2$d को %1$d"</string>
-    <!-- String.format failed for translation -->
-    <!-- no translation found for apps_customize_widgets_scroll_format (3106209519974971521) -->
-    <skip />
-=======
->>>>>>> e3fe3f89
     <string name="first_run_cling_title" msgid="2459738000155917941">"स्वागतम"</string>
     <string name="migration_cling_title" msgid="9181776667882933767">"तपाईँको अनुप्रयोग आईकनको प्रतिलिप गर्नुहोस्"</string>
     <string name="migration_cling_description" msgid="2752413805582227644">"आफ्नो पुरानो गृह स्क्रीनबाट अाईकन र फोल्डरहरू आयात गर्नुहोस्?"</string>
