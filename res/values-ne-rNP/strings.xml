<?xml version="1.0" encoding="UTF-8"?>
<!-- 
/*
* Copyright (C) 2008 The Android Open Source Project
*
* Licensed under the Apache License, Version 2.0 (the "License");
* you may not use this file except in compliance with the License.
* You may obtain a copy of the License at
*
*      http://www.apache.org/licenses/LICENSE-2.0
*
* Unless required by applicable law or agreed to in writing, software
* distributed under the License is distributed on an "AS IS" BASIS,
* WITHOUT WARRANTIES OR CONDITIONS OF ANY KIND, either express or implied.
* See the License for the specific language governing permissions and
* limitations under the License.
*/
 -->

<resources xmlns:android="http://schemas.android.com/apk/res/android"
    xmlns:xliff="urn:oasis:names:tc:xliff:document:1.2">
    <string name="application_name" msgid="5181331383435256801">"Launcher3"</string>
    <string name="home" msgid="7658288663002113681">"गृह"</string>
    <string name="folder_name" msgid="7371454440695724752"></string>
    <string name="work_folder_name" msgid="3753320833950115786">"कार्य"</string>
    <string name="activity_not_found" msgid="8071924732094499514">"अनुप्रयोग स्थापित छैन।"</string>
    <string name="activity_not_available" msgid="7456344436509528827">"अनुप्रयोग उपलब्ध छैन"</string>
    <string name="safemode_shortcut_error" msgid="9160126848219158407">"सुरक्षित मोडमा डाउनलोड गरेको अनुप्रयोग अक्षम गरिएको छ"</string>
    <string name="safemode_widget_error" msgid="4863470563535682004">"सुरक्षित मोडमा विगेटहरू अक्षम गरियो"</string>
    <string name="toggle_weight_watcher" msgid="5645299835184636119">"Mem देखाउनुहोस्"</string>
    <string name="long_press_widget_to_add" msgid="7699152356777458215">"एउटा विजेटलाई टिप्नको लागि टच गरेर होल्ड गर्नुहोस्।"</string>
    <string name="widget_dims_format" msgid="2370757736025621599">"%1$d × %2$d"</string>
<<<<<<< HEAD
    <string name="apps_view_search_bar_hint" msgid="5257064110425662340">"अनुप्रयोगहरू खोज्नुहोस्"</string>
    <string name="loading_apps_message" msgid="5746103323587394548">"अनुप्रयोगहरू लोड गरिदै..."</string>
    <string name="apps_view_no_search_results" msgid="1390726981225924916">"\"<xliff:g id="QUERY">%1$s</xliff:g>\" सँग मिल्ने कुनै अनुप्रयोग भेट्टिएन"</string>
=======
>>>>>>> 2517f887
    <string name="out_of_space" msgid="4691004494942118364">"यो गृह स्क्रिनमा कुनै थप ठाउँ छैन।"</string>
    <string name="hotseat_out_of_space" msgid="7448809638125333693">"मनपर्ने ट्रे अब कुनै ठाँउ छैन"</string>
    <string name="all_apps_button_label" msgid="9110807029020582876">"अनुप्रयोगहरू"</string>
    <string name="all_apps_home_button_label" msgid="252062713717058851">"गृह"</string>
    <string name="delete_target_label" msgid="1822697352535677073">"हटाउनुहोस्"</string>
    <string name="delete_target_uninstall_label" msgid="5100785476250872595">"हटाउनुहोस्"</string>
    <string name="info_target_label" msgid="8053346143994679532">"अनुप्रयोग जानकारी"</string>
    <string name="permlab_install_shortcut" msgid="5632423390354674437">"सर्टकट स्थापना गर्नेहोस्"</string>
    <string name="permdesc_install_shortcut" msgid="923466509822011139">"प्रयोगकर्ताको हस्तक्षेप बिना एउटा अनुप्रयोगलाई सर्टकटमा थप्नको लागि अनुमति दिनुहोस्।"</string>
    <string name="permlab_read_settings" msgid="1941457408239617576">"गृह सेटिङहरू र सर्टकटहरू पढ्नुहोस्"</string>
    <string name="permdesc_read_settings" msgid="5833423719057558387">"गृहमा एउटा अनुप्रयोगलाई सेटिङहरू र सर्टकटहरू पढ्न अनुमति दिनुहोस्।"</string>
    <string name="permlab_write_settings" msgid="3574213698004620587">"गृह सेटिङहरू र सर्टकटहरू लेख्नुहोस्"</string>
    <string name="permdesc_write_settings" msgid="5440712911516509985">"गृहमा एउटा अनुप्रयोगलाई सेटिङ र सर्टकट बदल्न अनुमति दिनुहोस्।"</string>
    <string name="gadget_error_text" msgid="6081085226050792095">"समस्या लोडिङ गर्ने विजेट"</string>
    <string name="gadget_setup_text" msgid="8274003207686040488">"सेटअप"</string>
    <string name="uninstall_system_app_text" msgid="4172046090762920660">"यो प्रणाली अनुप्रयोग हो र यसलाई स्थापना रद्द गर्न सकिँदैन।"</string>
    <string name="folder_hint_text" msgid="6617836969016293992">"बेनाम फोल्डर"</string>
    <string name="workspace_description_format" msgid="2950174241104043327">"गृह स्क्रिन %1$d"</string>
    <string name="default_scroll_format" msgid="7475544710230993317">"पृष्ठ %2$d को %1$d"</string>
    <string name="workspace_scroll_format" msgid="8458889198184077399">"गृह स्क्रिन %2$d को %2$d"</string>
<<<<<<< HEAD
=======
    <!-- String.format failed for translation -->
    <!-- no translation found for apps_customize_widgets_scroll_format (3106209519974971521) -->
    <skip />
>>>>>>> 2517f887
    <string name="first_run_cling_title" msgid="2459738000155917941">"स्वागतम"</string>
    <string name="migration_cling_title" msgid="9181776667882933767">"तपाईँको अनुप्रयोग आईकनको प्रतिलिप गर्नुहोस्"</string>
    <string name="migration_cling_description" msgid="2752413805582227644">"आफ्नो पुरानो गृह स्क्रीनबाट अाईकन र फोल्डरहरू आयात गर्नुहोस्?"</string>
    <string name="migration_cling_copy_apps" msgid="946331230090919440">"ICONS प्रतिलिप गर्नुहोस्"</string>
    <string name="migration_cling_use_default" msgid="2626475813981258626">"START FRESH"</string>
    <string name="workspace_cling_longpress_title" msgid="9173998993909018310">"वालपेपरहरू, विजेट; सेटिङहरू"</string>
    <string name="workspace_cling_longpress_description" msgid="4119994475505235248">"छुनुहोस् ; अनुकूलन पृष्ठभूमि होल्ड गर्नुहोस्"</string>
    <string name="workspace_cling_longpress_dismiss" msgid="368660286867640874">"बुझियो"</string>
    <string name="cling_dismiss" msgid="8962359497601507581">"ठिक छ"</string>
    <string name="folder_opened" msgid="94695026776264709">"फोल्डर खुल्यो <xliff:g id="WIDTH">%1$d</xliff:g> बाट <xliff:g id="HEIGHT">%2$d</xliff:g>"</string>
    <string name="folder_tap_to_close" msgid="1884479294466410023">"फोल्डर बन्द गर्नको लागि टच गर्नुहोस्"</string>
    <string name="folder_tap_to_rename" msgid="9191075570492871147">"पुन: नामाकरण बचत गर्न टच गर्नुहोस्।"</string>
    <string name="folder_closed" msgid="4100806530910930934">"फोल्डर बन्द भयो"</string>
    <string name="folder_renamed" msgid="1794088362165669656">"फोल्डर <xliff:g id="NAME">%1$s</xliff:g> मा पुनःनामाकरण गरियो।"</string>
    <string name="folder_name_format" msgid="6629239338071103179">"फोल्डर: <xliff:g id="NAME">%1$s</xliff:g>"</string>
    <string name="widget_button_text" msgid="2880537293434387943">"विजेटहरू"</string>
    <string name="wallpaper_button_text" msgid="8404103075899945851">"वालपेपरहरु"</string>
    <string name="settings_button_text" msgid="8119458837558863227">"सेटिंङहरू"</string>
    <string name="package_state_enqueued" msgid="6227252464303085641">"पर्खँदै"</string>
    <string name="package_state_downloading" msgid="4088770468458724721">"डाउनलोड हुँदै"</string>
    <string name="package_state_installing" msgid="7588193972189849870">"स्थापना गर्दै"</string>
    <string name="package_state_unknown" msgid="7592128424511031410">"अज्ञात"</string>
    <string name="package_state_error" msgid="7672093962724223588">"पुनर्स्थापित भएन"</string>
    <string name="abandoned_clean_all" msgid="5256770727689657618">"सबै हटाउनुहोस्"</string>
    <string name="abandoned_clean_this" msgid="7610119707847920412">"हटाउनुहोस्"</string>
    <string name="abandoned_search" msgid="891119232568284442">"खोजी गर्नुहोस्"</string>
    <string name="abandoned_promises_title" msgid="7096178467971716750">"यो अनुप्रयोग स्थापित छैन"</string>
    <string name="abandoned_promise_explanation" msgid="3990027586878167529">"यो प्रतिमाका लागि अनुप्रयोगलाई स्थापना गरिएको छैन। तपाईँ यसलाई हटाउन, वा अनुप्रयोग खोजी र स्वयं यो स्थापित गर्न सक्नुहुन्छ।"</string>
</resources><|MERGE_RESOLUTION|>--- conflicted
+++ resolved
@@ -30,12 +30,9 @@
     <string name="toggle_weight_watcher" msgid="5645299835184636119">"Mem देखाउनुहोस्"</string>
     <string name="long_press_widget_to_add" msgid="7699152356777458215">"एउटा विजेटलाई टिप्नको लागि टच गरेर होल्ड गर्नुहोस्।"</string>
     <string name="widget_dims_format" msgid="2370757736025621599">"%1$d × %2$d"</string>
-<<<<<<< HEAD
     <string name="apps_view_search_bar_hint" msgid="5257064110425662340">"अनुप्रयोगहरू खोज्नुहोस्"</string>
     <string name="loading_apps_message" msgid="5746103323587394548">"अनुप्रयोगहरू लोड गरिदै..."</string>
     <string name="apps_view_no_search_results" msgid="1390726981225924916">"\"<xliff:g id="QUERY">%1$s</xliff:g>\" सँग मिल्ने कुनै अनुप्रयोग भेट्टिएन"</string>
-=======
->>>>>>> 2517f887
     <string name="out_of_space" msgid="4691004494942118364">"यो गृह स्क्रिनमा कुनै थप ठाउँ छैन।"</string>
     <string name="hotseat_out_of_space" msgid="7448809638125333693">"मनपर्ने ट्रे अब कुनै ठाँउ छैन"</string>
     <string name="all_apps_button_label" msgid="9110807029020582876">"अनुप्रयोगहरू"</string>
@@ -56,12 +53,9 @@
     <string name="workspace_description_format" msgid="2950174241104043327">"गृह स्क्रिन %1$d"</string>
     <string name="default_scroll_format" msgid="7475544710230993317">"पृष्ठ %2$d को %1$d"</string>
     <string name="workspace_scroll_format" msgid="8458889198184077399">"गृह स्क्रिन %2$d को %2$d"</string>
-<<<<<<< HEAD
-=======
     <!-- String.format failed for translation -->
     <!-- no translation found for apps_customize_widgets_scroll_format (3106209519974971521) -->
     <skip />
->>>>>>> 2517f887
     <string name="first_run_cling_title" msgid="2459738000155917941">"स्वागतम"</string>
     <string name="migration_cling_title" msgid="9181776667882933767">"तपाईँको अनुप्रयोग आईकनको प्रतिलिप गर्नुहोस्"</string>
     <string name="migration_cling_description" msgid="2752413805582227644">"आफ्नो पुरानो गृह स्क्रीनबाट अाईकन र फोल्डरहरू आयात गर्नुहोस्?"</string>
