<?xml version="1.0" encoding="utf-8"?>
<!--
     Copyright (C) 2016 The Android Open Source Project

     Licensed under the Apache License, Version 2.0 (the "License");
     you may not use this file except in compliance with the License.
     You may obtain a copy of the License at

          http://www.apache.org/licenses/LICENSE-2.0

     Unless required by applicable law or agreed to in writing, software
     distributed under the License is distributed on an "AS IS" BASIS,
     WITHOUT WARRANTIES OR CONDITIONS OF ANY KIND, either express or implied.
     See the License for the specific language governing permissions and
     limitations under the License.
-->

<profiles xmlns:launcher="http://schemas.android.com/apk/res-auto" >

    <grid-option
        launcher:name="2_by_2"
        launcher:numRows="2"
        launcher:numColumns="2"
        launcher:numAllAppsColumns="4"
        launcher:numFolderRows="2"
        launcher:numFolderColumns="2"
        launcher:numHotseatIcons="2"
        launcher:dbFile="launcher_2_by_2.db"
        launcher:defaultLayoutId="@xml/default_workspace_2x2"
        launcher:deviceCategory="phone|multi_display" >

        <display-option
            launcher:name="Super Short Stubby"
            launcher:minWidthDps="200"
            launcher:minHeightDps="200"
            launcher:iconImageSize="120"
            launcher:iconTextSize="17.0"
            launcher:allAppsIconSize="60.0"
            launcher:allAppsIconTextSize="14.0"
            launcher:allAppsBorderSpace="16"
            launcher:allAppsCellHeight="104"
            launcher:canBeDefault="true" />

        <display-option
            launcher:name="Shorter Stubby"
            launcher:minWidthDps="200"
            launcher:minHeightDps="300"
            launcher:iconImageSize="120"
            launcher:iconTextSize="17.0"
            launcher:allAppsIconSize="60"
            launcher:allAppsIconTextSize="14.0"
            launcher:allAppsBorderSpace="16"
            launcher:allAppsCellHeight="104"
            launcher:canBeDefault="true" />

    </grid-option>

    <grid-option
        launcher:name="3_by_3"
        launcher:numRows="3"
        launcher:numColumns="3"
        launcher:numAllAppsColumns="4"
        launcher:numFolderRows="2"
        launcher:numFolderColumns="3"
        launcher:numHotseatIcons="3"
        launcher:dbFile="launcher_3_by_3.db"
        launcher:defaultLayoutId="@xml/default_workspace_3x3"
        launcher:deviceCategory="phone" >

        <display-option
            launcher:name="Super Short Stubby"
            launcher:minWidthDps="255"
            launcher:minHeightDps="300"
            launcher:iconImageSize="85"
            launcher:iconTextSize="15.0"
            launcher:allAppsIconSize="60"
            launcher:allAppsIconTextSize="14.0"
            launcher:allAppsBorderSpace="16"
            launcher:allAppsCellHeight="104"
            launcher:canBeDefault="true" />

        <display-option
            launcher:name="Shorter Stubby"
            launcher:minWidthDps="255"
            launcher:minHeightDps="400"
            launcher:iconImageSize="85"
            launcher:iconTextSize="15.0"
            launcher:allAppsIconSize="60"
            launcher:allAppsIconTextSize="14.0"
            launcher:allAppsBorderSpace="16"
            launcher:allAppsCellHeight="104"
            launcher:canBeDefault="true" />

    </grid-option>

    <grid-option
        launcher:name="4_by_5"
        launcher:numRows="5"
        launcher:numColumns="4"
        launcher:numFolderRows="3"
        launcher:numFolderColumns="3"
        launcher:numHotseatIcons="4"
<<<<<<< HEAD
        launcher:dbFile="launcher_4_by_5.db"
        launcher:inlineNavButtonsEndSpacing="@dimen/taskbar_button_margin_4_5"
        launcher:defaultLayoutId="@xml/default_workspace_4x5"
=======
        launcher:numExtendedHotseatIcons="6"
        launcher:dbFile="launcher_4_by_4.db"
        launcher:inlineNavButtonsEndSpacing="@dimen/taskbar_button_margin_split"
        launcher:defaultLayoutId="@xml/default_workspace_4x4"
>>>>>>> 2c34cba0
        launcher:deviceCategory="phone|multi_display" >

        <display-option
            launcher:name="Short Stubby"
            launcher:minWidthDps="275"
            launcher:minHeightDps="420"
            launcher:iconImageSize="65"
            launcher:iconTextSize="13.0"
            launcher:allAppsBorderSpace="16"
            launcher:allAppsCellHeight="104"
            launcher:canBeDefault="true" />

        <display-option
            launcher:name="Stubby"
            launcher:minWidthDps="255"
            launcher:minHeightDps="450"
            launcher:iconImageSize="65"
            launcher:iconTextSize="13.0"
            launcher:allAppsBorderSpace="16"
            launcher:allAppsCellHeight="104"
            launcher:canBeDefault="true" />

        <display-option
            launcher:name="Nexus S"
            launcher:minWidthDps="296"
            launcher:minHeightDps="491.33"
            launcher:iconImageSize="65"
            launcher:iconTextSize="13.0"
            launcher:allAppsBorderSpace="16"
            launcher:allAppsCellHeight="104"
            launcher:canBeDefault="true" />

        <display-option
            launcher:name="Nexus 4"
            launcher:minWidthDps="359"
            launcher:minHeightDps="567"
            launcher:iconImageSize="65"
            launcher:iconTextSize="13.0"
            launcher:allAppsBorderSpace="16"
            launcher:allAppsCellHeight="104"
            launcher:canBeDefault="true" />

        <display-option
            launcher:name="Nexus 5"
            launcher:minWidthDps="335"
            launcher:minHeightDps="567"
            launcher:iconImageSize="65"
            launcher:iconTextSize="13.0"
            launcher:allAppsBorderSpace="16"
            launcher:allAppsCellHeight="104"
            launcher:canBeDefault="true" />

    </grid-option>

    <grid-option
        launcher:name="5_by_5"
        launcher:numRows="5"
        launcher:numColumns="5"
        launcher:numFolderRows="4"
        launcher:numFolderColumns="4"
        launcher:numHotseatIcons="5"
        launcher:numExtendedHotseatIcons="6"
        launcher:dbFile="launcher.db"
        launcher:inlineNavButtonsEndSpacing="@dimen/taskbar_button_margin_split"
        launcher:defaultLayoutId="@xml/default_workspace_5x5"
        launcher:deviceCategory="phone|multi_display" >

        <display-option
            launcher:name="Large Phone"
            launcher:minWidthDps="406"
            launcher:minHeightDps="694"
            launcher:iconImageSize="56"
            launcher:iconTextSize="12.0"
            launcher:allAppsBorderSpace="16"
            launcher:allAppsCellHeight="104"
            launcher:canBeDefault="true" />

        <display-option
            launcher:name="Large Phone Split Display"
            launcher:minWidthDps="406"
            launcher:minHeightDps="694"
            launcher:iconImageSize="56"
            launcher:iconTextSize="12.0"
            launcher:allAppsBorderSpace="16"
            launcher:allAppsCellHeight="104"
            launcher:canBeDefault="true" />

        <display-option
            launcher:name="Shorter Stubby"
            launcher:minWidthDps="255"
            launcher:minHeightDps="400"
            launcher:iconImageSize="48"
            launcher:iconTextSize="12.0"
            launcher:allAppsBorderSpace="16"
            launcher:allAppsCellHeight="104"
            launcher:canBeDefault="true" />

    </grid-option>

    <grid-option
        launcher:name="5_by_6"
        launcher:numRows="6"
        launcher:numColumns="5"
        launcher:numFolderRows="5"
        launcher:numFolderColumns="4"
        launcher:numHotseatIcons="5"
        launcher:dbFile="launcher_5_by_6.db"
        launcher:defaultLayoutId="@xml/default_workspace_5x6"
        launcher:deviceCategory="phone|multi_display" >

        <display-option
            launcher:name="Large Phone"
            launcher:minWidthDps="406"
            launcher:minHeightDps="694"
            launcher:iconImageSize="56"
            launcher:iconTextSize="12.0"
            launcher:allAppsBorderSpace="16"
            launcher:allAppsCellHeight="104"
            launcher:canBeDefault="true" />

    </grid-option>

    <grid-option
        launcher:name="5_by_7"
        launcher:numRows="7"
        launcher:numColumns="5"
        launcher:numFolderRows="6"
        launcher:numFolderColumns="4"
        launcher:numHotseatIcons="5"
        launcher:dbFile="launcher_5_by_7.db"
        launcher:defaultLayoutId="@xml/default_workspace_5x7"
        launcher:deviceCategory="phone|multi_display" >

        <display-option
            launcher:name="Large Phone"
            launcher:minWidthDps="406"
            launcher:minHeightDps="694"
            launcher:iconImageSize="56"
            launcher:iconTextSize="12.0"
            launcher:allAppsBorderSpace="16"
            launcher:allAppsCellHeight="104"
            launcher:canBeDefault="true" />

    </grid-option>

    <grid-option
        launcher:name="6_by_5"
        launcher:numRows="5"
        launcher:numColumns="6"
        launcher:numSearchContainerColumns="3"
        launcher:numFolderRows="3"
        launcher:numFolderColumns="3"
        launcher:numHotseatIcons="6"
        launcher:hotseatColumnSpanLandscape="4"
        launcher:numAllAppsColumns="6"
        launcher:isScalable="true"
        launcher:inlineNavButtonsEndSpacing="@dimen/taskbar_button_margin_6_5"
        launcher:devicePaddingId="@xml/paddings_6x5"
        launcher:dbFile="launcher_6_by_5.db"
        launcher:defaultLayoutId="@xml/default_workspace_6x5"
        launcher:deviceCategory="tablet" >

        <display-option
            launcher:name="Tablet"
            launcher:minWidthDps="900"
            launcher:minHeightDps="820"
            launcher:minCellHeight="120"
            launcher:minCellWidth="102"
            launcher:minCellHeightLandscape="104"
            launcher:minCellWidthLandscape="120"
            launcher:iconImageSize="60"
            launcher:iconTextSize="14"
            launcher:borderSpaceHorizontal="16"
            launcher:borderSpaceVertical="64"
            launcher:borderSpaceLandscapeHorizontal="64"
            launcher:borderSpaceLandscapeVertical="16"
            launcher:horizontalMargin="54"
            launcher:horizontalMarginLandscape="120"
            launcher:allAppsCellWidth="96"
            launcher:allAppsCellHeight="142"
            launcher:allAppsCellWidthLandscape="126"
            launcher:allAppsCellHeightLandscape="126"
            launcher:allAppsIconSize="60"
            launcher:allAppsIconTextSize="14"
            launcher:allAppsBorderSpaceHorizontal="8"
            launcher:allAppsBorderSpaceVertical="16"
            launcher:allAppsBorderSpaceLandscape="16"
            launcher:hotseatBarBottomSpace="76"
            launcher:hotseatBarBottomSpaceLandscape="40"
            launcher:canBeDefault="true" />

    </grid-option>

    <grid-option
        launcher:name="6_by_6"
        launcher:numRows="6"
        launcher:numColumns="6"
        launcher:numFolderRows="5"
        launcher:numFolderColumns="5"
        launcher:numHotseatIcons="6"
        launcher:dbFile="launcher_6_by_6.db"
        launcher:defaultLayoutId="@xml/default_workspace_6x6"
        launcher:deviceCategory="phone|multi_display" >

        <display-option
            launcher:name="Large Phone"
            launcher:minWidthDps="406"
            launcher:minHeightDps="694"
            launcher:iconImageSize="48"
            launcher:iconTextSize="12.0"
            launcher:allAppsBorderSpace="16"
            launcher:allAppsCellHeight="104"
            launcher:canBeDefault="true" />

    </grid-option>

</profiles><|MERGE_RESOLUTION|>--- conflicted
+++ resolved
@@ -100,16 +100,10 @@
         launcher:numFolderRows="3"
         launcher:numFolderColumns="3"
         launcher:numHotseatIcons="4"
-<<<<<<< HEAD
+        launcher:numExtendedHotseatIcons="6"
         launcher:dbFile="launcher_4_by_5.db"
-        launcher:inlineNavButtonsEndSpacing="@dimen/taskbar_button_margin_4_5"
+        launcher:inlineNavButtonsEndSpacing="@dimen/taskbar_button_margin_split"
         launcher:defaultLayoutId="@xml/default_workspace_4x5"
-=======
-        launcher:numExtendedHotseatIcons="6"
-        launcher:dbFile="launcher_4_by_4.db"
-        launcher:inlineNavButtonsEndSpacing="@dimen/taskbar_button_margin_split"
-        launcher:defaultLayoutId="@xml/default_workspace_4x4"
->>>>>>> 2c34cba0
         launcher:deviceCategory="phone|multi_display" >
 
         <display-option
