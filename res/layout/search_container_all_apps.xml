<?xml version="1.0" encoding="utf-8"?>
<!-- Copyright (C) 2017 The Android Open Source Project

     Licensed under the Apache License, Version 2.0 (the "License");
     you may not use this file except in compliance with the License.
     You may obtain a copy of the License at

          http://www.apache.org/licenses/LICENSE-2.0

     Unless required by applicable law or agreed to in writing, software
     distributed under the License is distributed on an "AS IS" BASIS,
     WITHOUT WARRANTIES OR CONDITIONS OF ANY KIND, either express or implied.
     See the License for the specific language governing permissions and
     limitations under the License.
-->
<com.android.launcher3.allapps.search.AppsSearchContainerLayout
    xmlns:android="http://schemas.android.com/apk/res/android"
    android:id="@id/search_container_all_apps"
    android:layout_width="match_parent"
    android:layout_height="wrap_content"
    android:layout_centerHorizontal="true"
    android:layout_gravity="top|center_horizontal"
    android:background="@drawable/bg_all_apps_searchbox"
<<<<<<< HEAD
    android:elevation="0dp"
=======
>>>>>>> 2c34cba0
    android:focusableInTouchMode="true"
    android:gravity="center_vertical"
    android:hint="@string/all_apps_search_bar_hint"
    android:imeOptions="actionSearch|flagNoExtractUi"
    android:importantForAutofill="no"
    android:inputType="text|textNoSuggestions|textCapWords"
    android:maxLines="1"
    android:paddingVertical="12dp"
    android:paddingStart="12dp"
    android:paddingEnd="12dp"
    android:drawablePadding="8dp"
    android:drawableStart="@drawable/ic_allapps_search"
    android:saveEnabled="false"
    android:scrollHorizontally="true"
    android:singleLine="true"
    android:textColor="?android:attr/textColorSecondary"
    android:textColorHint="?android:attr/textColorSecondary"
    android:textSize="20sp" /><|MERGE_RESOLUTION|>--- conflicted
+++ resolved
@@ -21,10 +21,6 @@
     android:layout_centerHorizontal="true"
     android:layout_gravity="top|center_horizontal"
     android:background="@drawable/bg_all_apps_searchbox"
-<<<<<<< HEAD
-    android:elevation="0dp"
-=======
->>>>>>> 2c34cba0
     android:focusableInTouchMode="true"
     android:gravity="center_vertical"
     android:hint="@string/all_apps_search_bar_hint"
