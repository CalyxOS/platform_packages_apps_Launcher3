/*
 * Copyright (C) 2021 The Android Open Source Project
 *
 * Licensed under the Apache License, Version 2.0 (the "License");
 * you may not use this file except in compliance with the License.
 * You may obtain a copy of the License at
 *
 *      http://www.apache.org/licenses/LICENSE-2.0
 *
 * Unless required by applicable law or agreed to in writing, software
 * distributed under the License is distributed on an "AS IS" BASIS,
 * WITHOUT WARRANTIES OR CONDITIONS OF ANY KIND, either express or implied.
 * See the License for the specific language governing permissions and
 * limitations under the License.
 */
package com.android.launcher3.taskbar;

import static android.view.accessibility.AccessibilityManager.FLAG_CONTENT_CONTROLS;

import static com.android.app.animation.Interpolators.EMPHASIZED;
import static com.android.app.animation.Interpolators.FINAL_FRAME;
import static com.android.app.animation.Interpolators.INSTANT;
import static com.android.app.animation.Interpolators.LINEAR;
<<<<<<< HEAD
import static com.android.launcher3.LauncherPrefs.TASKBAR_PINNING;
=======
import static com.android.internal.jank.InteractionJankMonitor.Configuration;
>>>>>>> fb095226
import static com.android.launcher3.config.FeatureFlags.ENABLE_TASKBAR_NAVBAR_UNIFICATION;
import static com.android.launcher3.config.FeatureFlags.enableTaskbarPinning;
import static com.android.launcher3.logging.StatsLogManager.LauncherEvent.LAUNCHER_TRANSIENT_TASKBAR_HIDE;
import static com.android.launcher3.logging.StatsLogManager.LauncherEvent.LAUNCHER_TRANSIENT_TASKBAR_SHOW;
import static com.android.launcher3.taskbar.TaskbarKeyguardController.MASK_ANY_SYSUI_LOCKED;
import static com.android.launcher3.util.Executors.UI_HELPER_EXECUTOR;
import static com.android.launcher3.util.FlagDebugUtils.appendFlag;
import static com.android.launcher3.util.FlagDebugUtils.formatFlagChange;
import static com.android.quickstep.util.SystemActionConstants.SYSTEM_ACTION_ID_TASKBAR;
import static com.android.systemui.shared.system.QuickStepContract.SYSUI_STATE_BUBBLES_EXPANDED;
import static com.android.systemui.shared.system.QuickStepContract.SYSUI_STATE_IME_SHOWING;
import static com.android.systemui.shared.system.QuickStepContract.SYSUI_STATE_IME_SWITCHER_SHOWING;
import static com.android.systemui.shared.system.QuickStepContract.SYSUI_STATE_NOTIFICATION_PANEL_VISIBLE;
import static com.android.systemui.shared.system.QuickStepContract.SYSUI_STATE_SCREEN_PINNING;
import static com.android.systemui.shared.system.QuickStepContract.SYSUI_STATE_STATUS_BAR_KEYGUARD_GOING_AWAY;

import android.animation.Animator;
import android.animation.AnimatorListenerAdapter;
import android.animation.AnimatorSet;
import android.app.RemoteAction;
import android.graphics.drawable.Icon;
import android.os.SystemClock;
import android.util.Log;
import android.view.InsetsController;
import android.view.View;
import android.view.ViewConfiguration;
import android.view.accessibility.AccessibilityManager;
import android.view.animation.Interpolator;

import androidx.annotation.IntDef;
import androidx.annotation.NonNull;
import androidx.annotation.Nullable;
import androidx.annotation.VisibleForTesting;

import com.android.internal.jank.InteractionJankMonitor;
import com.android.launcher3.Alarm;
import com.android.launcher3.DeviceProfile;
import com.android.launcher3.LauncherPrefs;
import com.android.launcher3.R;
import com.android.launcher3.anim.AnimatedFloat;
import com.android.launcher3.anim.AnimatorListeners;
import com.android.launcher3.statehandlers.DesktopVisibilityController;
import com.android.launcher3.util.DisplayController;
import com.android.launcher3.util.MultiPropertyFactory.MultiProperty;
import com.android.quickstep.LauncherActivityInterface;
import com.android.quickstep.SystemUiProxy;

import java.io.PrintWriter;
import java.lang.annotation.Retention;
import java.lang.annotation.RetentionPolicy;
import java.util.StringJoiner;
import java.util.function.IntPredicate;

/**
 * Coordinates between controllers such as TaskbarViewController and StashedHandleViewController to
 * create a cohesive animation between stashed/unstashed states.
 */
public class TaskbarStashController implements TaskbarControllers.LoggableTaskbarController {
    private static final String TAG = TaskbarStashController.class.getSimpleName();
    private static final boolean DEBUG = false;

    public static final int FLAG_IN_APP = 1 << 0;
    public static final int FLAG_STASHED_IN_APP_SYSUI = 1 << 1; // shade open, ...
    public static final int FLAG_STASHED_IN_APP_SETUP = 1 << 2; // setup wizard and AllSetActivity
    public static final int FLAG_STASHED_IN_APP_IME = 1 << 3; // IME is visible
    public static final int FLAG_IN_STASHED_LAUNCHER_STATE = 1 << 4;
    public static final int FLAG_STASHED_IN_TASKBAR_ALL_APPS = 1 << 5; // All apps is visible.
    public static final int FLAG_IN_SETUP = 1 << 6; // In the Setup Wizard
    public static final int FLAG_STASHED_SMALL_SCREEN = 1 << 7; // phone screen gesture nav, stashed
    public static final int FLAG_STASHED_IN_APP_AUTO = 1 << 8; // Autohide (transient taskbar).
    public static final int FLAG_STASHED_SYSUI = 1 << 9; //  app pinning,...
    public static final int FLAG_STASHED_DEVICE_LOCKED = 1 << 10; // device is locked: keyguard, ...
    public static final int FLAG_IN_OVERVIEW = 1 << 11; // launcher is in overview

    // If any of these flags are enabled, isInApp should return true.
    private static final int FLAGS_IN_APP = FLAG_IN_APP | FLAG_IN_SETUP;

    // If we're in an app and any of these flags are enabled, taskbar should be stashed.
    private static final int FLAGS_STASHED_IN_APP = FLAG_STASHED_IN_APP_SYSUI
            | FLAG_STASHED_IN_APP_SETUP | FLAG_STASHED_IN_APP_IME
            | FLAG_STASHED_IN_TASKBAR_ALL_APPS | FLAG_STASHED_SMALL_SCREEN
            | FLAG_STASHED_IN_APP_AUTO;

    // If any of these flags are enabled, inset apps by our stashed height instead of our unstashed
    // height. This way the reported insets are consistent even during transitions out of the app.
    // Currently any flag that causes us to stash in an app is included, except for IME or All Apps
    // since those cover the underlying app anyway and thus the app shouldn't change insets.
    private static final int FLAGS_REPORT_STASHED_INSETS_TO_APP = FLAGS_STASHED_IN_APP
            & ~FLAG_STASHED_IN_APP_IME & ~FLAG_STASHED_IN_TASKBAR_ALL_APPS
            & ~FLAG_STASHED_IN_APP_SYSUI;

    // If any of these flags are enabled, the taskbar must be stashed.
    private static final int FLAGS_FORCE_STASHED = FLAG_STASHED_SYSUI | FLAG_STASHED_DEVICE_LOCKED
            | FLAG_STASHED_IN_TASKBAR_ALL_APPS | FLAG_STASHED_SMALL_SCREEN;

    /**
     * How long to stash/unstash when manually invoked via long press.
     *
     * Use {@link #getStashDuration()} to query duration
     */
    private static final long TASKBAR_STASH_DURATION = InsetsController.ANIMATION_DURATION_RESIZE;

    /**
     * How long to stash/unstash transient taskbar.
     *
     * Use {@link #getStashDuration()} to query duration.
     */
    private static final long TRANSIENT_TASKBAR_STASH_DURATION = 417;

    /**
     * How long to stash/unstash when keyboard is appearing/disappearing.
     */
    private static final long TASKBAR_STASH_DURATION_FOR_IME = 80;

    /**
     * The scale TaskbarView animates to when being stashed.
     */
    protected static final float STASHED_TASKBAR_SCALE = 0.5f;

    /**
     * How long the hint animation plays, starting on motion down.
     */
    private static final long TASKBAR_HINT_STASH_DURATION =
            ViewConfiguration.DEFAULT_LONG_PRESS_TIMEOUT;

    /**
     * How long to delay the icon/stash handle alpha.
     */
    private static final long TASKBAR_STASH_ALPHA_START_DELAY = 33;

    /**
     * How long the icon/stash handle alpha animation plays.
     */
    private static final long TASKBAR_STASH_ALPHA_DURATION = 50;

    /**
     * How long to delay the icon/stash handle alpha for the home to app taskbar animation.
     */
    private static final long TASKBAR_STASH_ICON_ALPHA_HOME_TO_APP_START_DELAY = 66;

    /**
     * The scale that the stashed handle animates to when hinting towards the unstashed state.
     */
    private static final float UNSTASHED_TASKBAR_HANDLE_HINT_SCALE = 1.1f;

    /**
     * Whether taskbar should be stashed out of the box.
     */
    private static final boolean DEFAULT_STASHED_PREF = false;

    // Auto stashes when user has not interacted with the Taskbar after X ms.
    private static final long NO_TOUCH_TIMEOUT_TO_STASH_MS = 5000;

    // Duration for which an unlock event is considered "current", as other events are received
    // asynchronously.
    private static final long UNLOCK_TRANSITION_MEMOIZATION_MS = 200;

    /**
     * The default stash animation, morphing the taskbar into the navbar.
     */
    private static final int TRANSITION_DEFAULT = 0;
    /**
     * Transitioning from launcher to app. Same as TRANSITION_DEFAULT, differs in internal
     * animation timings.
     */
    private static final int TRANSITION_HOME_TO_APP = 1;
    /**
     * Fading the navbar in and out, where the taskbar jumpcuts in and out at the very begin/end of
     * the transition. Used to transition between the hotseat and navbar` without the stash/unstash
     * transition.
     */
    private static final int TRANSITION_HANDLE_FADE = 2;
    /**
     * Same as TRANSITION_DEFAULT, but exclusively used during an "navbar unstash to hotseat
     * animation" bound to the progress of a swipe gesture. It differs from TRANSITION_DEFAULT
     * by not scaling the height of the taskbar background.
     */
    private static final int TRANSITION_UNSTASH_SUW_MANUAL = 3;

    @Retention(RetentionPolicy.SOURCE)
    @IntDef(value = {
            TRANSITION_DEFAULT,
            TRANSITION_HOME_TO_APP,
            TRANSITION_HANDLE_FADE,
            TRANSITION_UNSTASH_SUW_MANUAL,
    })
    private @interface StashAnimation {
    }

    private final TaskbarActivityContext mActivity;
    private final int mStashedHeight;
    private final int mUnstashedHeight;
    private final SystemUiProxy mSystemUiProxy;

    // Initialized in init.
    private TaskbarControllers mControllers;
    // Taskbar background properties.
    private AnimatedFloat mTaskbarBackgroundOffset;
    private AnimatedFloat mTaskbarImeBgAlpha;
    private MultiProperty mTaskbarBackgroundAlphaForStash;
    // TaskbarView icon properties.
    private MultiProperty mIconAlphaForStash;
    private AnimatedFloat mIconScaleForStash;
    private AnimatedFloat mIconTranslationYForStash;
    // Stashed handle properties.
    private MultiProperty mTaskbarStashedHandleAlpha;
    private AnimatedFloat mTaskbarStashedHandleHintScale;
    private final AccessibilityManager mAccessibilityManager;

    /** Whether we are currently visually stashed (might change based on launcher state). */
    private boolean mIsStashed = false;
    private int mState;

    private @Nullable AnimatorSet mAnimator;
    private boolean mIsSystemGestureInProgress;
    private boolean mIsImeShowing;
    private boolean mIsImeSwitcherShowing;

    private final Alarm mTimeoutAlarm = new Alarm();
    private boolean mEnableBlockingTimeoutDuringTests = false;

    // Evaluate whether the handle should be stashed
    private final IntPredicate mIsStashedPredicate = flags -> {
        boolean inApp = hasAnyFlag(flags, FLAGS_IN_APP);
        boolean stashedInApp = hasAnyFlag(flags, FLAGS_STASHED_IN_APP);
        boolean stashedLauncherState = hasAnyFlag(flags, FLAG_IN_STASHED_LAUNCHER_STATE);
        boolean forceStashed = hasAnyFlag(flags, FLAGS_FORCE_STASHED);
        return (inApp && stashedInApp) || (!inApp && stashedLauncherState) || forceStashed;
    };
    private final StatePropertyHolder mStatePropertyHolder = new StatePropertyHolder(
            mIsStashedPredicate);

    private boolean mIsTaskbarSystemActionRegistered = false;
    private TaskbarSharedState mTaskbarSharedState;

    public TaskbarStashController(TaskbarActivityContext activity) {
        mActivity = activity;
        mSystemUiProxy = SystemUiProxy.INSTANCE.get(activity);
        mAccessibilityManager = mActivity.getSystemService(AccessibilityManager.class);

        if (mActivity.isPhoneMode()) {
            mUnstashedHeight = mActivity.getResources().getDimensionPixelSize(
                    R.dimen.taskbar_phone_size);
            mStashedHeight = mActivity.getResources().getDimensionPixelSize(
                    R.dimen.taskbar_stashed_size);
        } else {
            mUnstashedHeight = mActivity.getDeviceProfile().taskbarHeight;
            mStashedHeight = mActivity.getDeviceProfile().stashedTaskbarHeight;
        }
    }

    /**
     * Show Taskbar upon receiving broadcast
     */
    public void showTaskbarFromBroadcast() {
        // If user is in middle of taskbar education handle go to next step of education
        if (mControllers.taskbarEduTooltipController.isBeforeTooltipFeaturesStep()) {
            mControllers.taskbarEduTooltipController.hide();
            mControllers.taskbarEduTooltipController.maybeShowFeaturesEdu();
        }
        updateAndAnimateTransientTaskbar(false);
    }

    /**
     * Initializes the controller
     */
    public void init(
            TaskbarControllers controllers,
            boolean setupUIVisible,
            TaskbarSharedState sharedState) {
        mControllers = controllers;
        mTaskbarSharedState = sharedState;

        TaskbarDragLayerController dragLayerController = controllers.taskbarDragLayerController;
        mTaskbarBackgroundOffset = dragLayerController.getTaskbarBackgroundOffset();
        mTaskbarImeBgAlpha = dragLayerController.getImeBgTaskbar();
        mTaskbarBackgroundAlphaForStash = dragLayerController.getBackgroundRendererAlphaForStash();

        TaskbarViewController taskbarViewController = controllers.taskbarViewController;
        mIconAlphaForStash = taskbarViewController.getTaskbarIconAlpha().get(
                TaskbarViewController.ALPHA_INDEX_STASH);
        mIconScaleForStash = taskbarViewController.getTaskbarIconScaleForStash();
        mIconTranslationYForStash = taskbarViewController.getTaskbarIconTranslationYForStash();

        StashedHandleViewController stashedHandleController =
                controllers.stashedHandleViewController;
        mTaskbarStashedHandleAlpha = stashedHandleController.getStashedHandleAlpha().get(
                StashedHandleViewController.ALPHA_INDEX_STASHED);
        mTaskbarStashedHandleHintScale = stashedHandleController.getStashedHandleHintScale();

        boolean isTransientTaskbar = DisplayController.isTransientTaskbar(mActivity);
        boolean isInSetup = !mActivity.isUserSetupComplete() || setupUIVisible;
        boolean isStashedInAppAuto =
                isTransientTaskbar && !mTaskbarSharedState.getTaskbarWasPinned();

        if (ENABLE_TASKBAR_NAVBAR_UNIFICATION) {
            isStashedInAppAuto = isStashedInAppAuto && mTaskbarSharedState.taskbarWasStashedAuto;
        }
        updateStateForFlag(FLAG_STASHED_IN_APP_AUTO, isStashedInAppAuto);
        updateStateForFlag(FLAG_STASHED_IN_APP_SETUP, isInSetup);
        updateStateForFlag(FLAG_IN_SETUP, isInSetup);
        updateStateForFlag(FLAG_STASHED_SMALL_SCREEN, mActivity.isPhoneMode()
                && !mActivity.isThreeButtonNav());
        // For now, assume we're in an app, since LauncherTaskbarUIController won't be able to tell
        // us that we're paused until a bit later. This avoids flickering upon recreating taskbar.
        updateStateForFlag(FLAG_IN_APP, true);
        applyState(/* duration = */ 0);
        if (mTaskbarSharedState.getTaskbarWasPinned()
                || !mTaskbarSharedState.taskbarWasStashedAuto) {
            tryStartTaskbarTimeout();
        }
        notifyStashChange(/* visible */ false, /* stashed */ isStashedInApp());
    }

    /**
     * Returns whether the taskbar can visually stash into a handle based on the current device
     * state.
     */
    public boolean supportsVisualStashing() {
        return !mActivity.isThreeButtonNav() && mControllers.uiController.supportsVisualStashing();
    }

    /**
     * Enables the auto timeout for taskbar stashing. This method should only be used for taskbar
     * testing.
     */
    @VisibleForTesting
    public void enableBlockingTimeoutDuringTests(boolean enableBlockingTimeout) {
        mEnableBlockingTimeoutDuringTests = enableBlockingTimeout;
    }

    /**
     * Sets the flag indicating setup UI is visible
     */
    protected void setSetupUIVisible(boolean isVisible) {
        boolean hideTaskbar = isVisible || !mActivity.isUserSetupComplete();
        updateStateForFlag(FLAG_IN_SETUP, hideTaskbar);
        updateStateForFlag(FLAG_STASHED_IN_APP_SETUP, hideTaskbar);
        applyState(hideTaskbar ? 0 : getStashDuration());
    }

    /**
     * Returns how long the stash/unstash animation should play.
     */
    public long getStashDuration() {
        return DisplayController.isTransientTaskbar(mActivity)
                ? TRANSIENT_TASKBAR_STASH_DURATION
                : TASKBAR_STASH_DURATION;
    }

    /**
     * Returns whether the taskbar is currently visually stashed.
     */
    public boolean isStashed() {
        return mIsStashed;
    }

    /**
     * Returns whether the taskbar should be stashed in apps (e.g. user long pressed to stash).
     */
    public boolean isStashedInApp() {
        return hasAnyFlag(FLAGS_STASHED_IN_APP);
    }

    /**
     * Returns whether the taskbar should be stashed in the current LauncherState.
     */
    public boolean isInStashedLauncherState() {
        return (hasAnyFlag(FLAG_IN_STASHED_LAUNCHER_STATE) && supportsVisualStashing());
    }

    private boolean hasAnyFlag(int flagMask) {
        return hasAnyFlag(mState, flagMask);
    }

    private boolean hasAnyFlag(int flags, int flagMask) {
        return (flags & flagMask) != 0;
    }


    /**
     * Returns whether the taskbar is currently visible and not in the process of being stashed.
     */
    public boolean isTaskbarVisibleAndNotStashing() {
        return !mIsStashed && mControllers.taskbarViewController.areIconsVisible();
    }

    public boolean isInApp() {
        return hasAnyFlag(FLAGS_IN_APP);
    }

    /**
     * Returns the height that taskbar will be touchable.
     */
    public int getTouchableHeight() {
        return mIsStashed
                ? mStashedHeight
                : (mUnstashedHeight + mActivity.getDeviceProfile().taskbarBottomMargin);
    }

    /**
     * Returns the height that taskbar will inset when inside apps.
     *
     * @see android.view.WindowInsets.Type#navigationBars()
     * @see android.view.WindowInsets.Type#systemBars()
     */
    public int getContentHeightToReportToApps() {
        if ((mActivity.isPhoneMode() && !mActivity.isThreeButtonNav())
                || DisplayController.isTransientTaskbar(mActivity)) {
            return getStashedHeight();
        }

        if (supportsVisualStashing() && hasAnyFlag(FLAGS_REPORT_STASHED_INSETS_TO_APP)) {
            DeviceProfile dp = mActivity.getDeviceProfile();
            if (hasAnyFlag(FLAG_STASHED_IN_APP_SETUP) && dp.isTaskbarPresent) {
                // We always show the back button in SUW but in portrait the SUW layout may not
                // be wide enough to support overlapping the nav bar with its content.
                // We're sending different res values in portrait vs landscape
                return mActivity.getResources().getDimensionPixelSize(R.dimen.taskbar_suw_insets);
            }
            boolean isAnimating = mAnimator != null && mAnimator.isStarted();
            if (!mControllers.stashedHandleViewController.isStashedHandleVisible()
                    && isInApp()
                    && !isAnimating) {
                // We are in a settled state where we're not showing the handle even though taskbar
                // is stashed. This can happen for example when home button is disabled (see
                // StashedHandleViewController#setIsHomeButtonDisabled()).
                return 0;
            }
            return mStashedHeight;
        }

        return mUnstashedHeight;
    }

    /**
     * Returns the height that taskbar will inset when inside apps.
     *
     * @see android.view.WindowInsets.Type#tappableElement()
     */
    public int getTappableHeightToReportToApps() {
        int contentHeight = getContentHeightToReportToApps();
        return contentHeight <= mStashedHeight ? 0 : contentHeight;
    }

    public int getStashedHeight() {
        return mStashedHeight;
    }

    /**
     * Stash or unstashes the transient taskbar, using the default TASKBAR_STASH_DURATION.
     * If bubble bar exists, it will match taskbars stashing behavior.
     */
    public void updateAndAnimateTransientTaskbar(boolean stash) {
        updateAndAnimateTransientTaskbar(stash, /* shouldBubblesFollow= */ true);
    }

    /**
     * Stash or unstashes the transient taskbar.
     *
     * @param stash               whether transient taskbar should be stashed.
     * @param shouldBubblesFollow whether bubbles should match taskbars behavior.
     */
    public void updateAndAnimateTransientTaskbar(boolean stash, boolean shouldBubblesFollow) {
        if (!DisplayController.isTransientTaskbar(mActivity)) {
            return;
        }

        if (
                stash
                        && !mControllers.taskbarAutohideSuspendController
                        .isSuspendedForTransientTaskbarInLauncher()
                        && mControllers.taskbarAutohideSuspendController
                        .isTransientTaskbarStashingSuspended()) {
            // Avoid stashing if autohide is currently suspended.
            return;
        }

        if (hasAnyFlag(FLAG_STASHED_IN_APP_AUTO) != stash) {
            mTaskbarSharedState.taskbarWasStashedAuto = stash;
            updateStateForFlag(FLAG_STASHED_IN_APP_AUTO, stash);
            applyState();
        }

        mControllers.bubbleControllers.ifPresent(controllers -> {
            if (shouldBubblesFollow) {
                final boolean willStash = mIsStashedPredicate.test(mState);
                if (willStash != controllers.bubbleStashController.isStashed()) {
                    // Typically bubbles gets stashed / unstashed along with Taskbar, however, if
                    // taskbar is becoming stashed because bubbles is being expanded, we don't want
                    // to stash bubbles.
                    if (willStash) {
                        controllers.bubbleStashController.stashBubbleBar();
                    } else {
                        controllers.bubbleStashController.showBubbleBar(false /* expandBubbles */);
                    }
                }
            }
        });
    }

    /**
     * Stashes transient taskbar after it has timed out.
     */
    private void updateAndAnimateTransientTaskbarForTimeout() {
        // If bubbles are expanded we shouldn't stash them when taskbar is hidden
        // for the timeout.
        boolean bubbleBarExpanded = mControllers.bubbleControllers.isPresent()
                && mControllers.bubbleControllers.get().bubbleBarViewController.isExpanded();
        updateAndAnimateTransientTaskbar(/* stash= */ true,
                /* shouldBubblesFollow= */ !bubbleBarExpanded);
    }

    /** Toggles the Taskbar's stash state. */
    public void toggleTaskbarStash() {
        if (!DisplayController.isTransientTaskbar(mActivity) || !hasAnyFlag(FLAGS_IN_APP)) return;
        updateAndAnimateTransientTaskbar(!hasAnyFlag(FLAG_STASHED_IN_APP_AUTO));
    }

    /**
     * Adds the Taskbar unstash to Hotseat animator to the animator set.
     *
     * This should be used to run a Taskbar unstash to Hotseat animation whose progress matches a
     * swipe progress.
     *
     * @param placeholderDuration a placeholder duration to be used to ensure all full-length
     *                            sub-animations are properly coordinated. This duration should not
     *                            actually be used since this animation tracks a swipe progress.
     */
    protected void addUnstashToHotseatAnimation(AnimatorSet animation, int placeholderDuration) {
        // Defer any UI updates now to avoid the UI becoming stale when the animation plays.
        mControllers.taskbarViewController.setDeferUpdatesForSUW(true);
        createAnimToIsStashed(
                /* isStashed= */ false,
                placeholderDuration,
                TRANSITION_UNSTASH_SUW_MANUAL,
                /* jankTag= */ "SUW_MANUAL");
        animation.addListener(AnimatorListeners.forEndCallback(
                () -> mControllers.taskbarViewController.setDeferUpdatesForSUW(false)));
        animation.play(mAnimator);
    }

    /**
     * Create a stash animation and save to {@link #mAnimator}.
     *
     * @param isStashed     whether it's a stash animation or an unstash animation
     * @param duration      duration of the animation
     * @param animationType what transition type to play.
     * @param jankTag       tag to be used in jank monitor trace.
     */
    private void createAnimToIsStashed(boolean isStashed, long duration,
            @StashAnimation int animationType, String jankTag) {
        if (animationType == TRANSITION_UNSTASH_SUW_MANUAL && isStashed) {
            // The STASH_ANIMATION_SUW_MANUAL must only be used during an unstash animation.
            Log.e(TAG, "Illegal arguments:Using TRANSITION_UNSTASH_SUW_MANUAL to stash taskbar");
        }

        if (mAnimator != null) {
            mAnimator.cancel();
        }
        mAnimator = new AnimatorSet();
        addJankMonitorListener(
                mAnimator, /* expanding= */ !isStashed, /* tag= */ jankTag);
        boolean isTransientTaskbar = DisplayController.isTransientTaskbar(mActivity);
        final float stashTranslation = mActivity.isPhoneMode() || isTransientTaskbar
                ? 0
                : (mUnstashedHeight - mStashedHeight);

        if (!supportsVisualStashing()) {
            // Just hide/show the icons and background instead of stashing into a handle.
            mAnimator.play(mIconAlphaForStash.animateToValue(isStashed ? 0 : 1)
                    .setDuration(duration));
            mAnimator.playTogether(mTaskbarBackgroundOffset.animateToValue(isStashed ? 1 : 0)
                    .setDuration(duration));
            mAnimator.playTogether(mIconTranslationYForStash.animateToValue(isStashed
                            ? stashTranslation : 0)
                    .setDuration(duration));
            mAnimator.play(mTaskbarImeBgAlpha.animateToValue(
                    hasAnyFlag(FLAG_STASHED_IN_APP_IME) ? 0 : 1).setDuration(duration));
            mAnimator.addListener(AnimatorListeners.forEndCallback(() -> {
                mAnimator = null;
                mIsStashed = isStashed;
                onIsStashedChanged(mIsStashed);
            }));
            return;
        }

        if (isTransientTaskbar) {
            createTransientAnimToIsStashed(mAnimator, isStashed, duration, animationType);
        } else {
            createAnimToIsStashed(mAnimator, isStashed, duration, stashTranslation, animationType);
        }

        mAnimator.addListener(new AnimatorListenerAdapter() {
            @Override
            public void onAnimationStart(Animator animation) {
                mIsStashed = isStashed;
                onIsStashedChanged(mIsStashed);

                cancelTimeoutIfExists();
            }

            @Override
            public void onAnimationEnd(Animator animation) {
                mAnimator = null;

                if (!mIsStashed) {
                    tryStartTaskbarTimeout();
                }

                // only announce if we are actually animating
                if (duration > 0 && isInApp()) {
                    mControllers.taskbarViewController.announceForAccessibility();
                }
            }
        });
    }

    private void createAnimToIsStashed(AnimatorSet as, boolean isStashed, long duration,
            float stashTranslation, @StashAnimation int animationType) {
        AnimatorSet fullLengthAnimatorSet = new AnimatorSet();
        // Not exactly half and may overlap. See [first|second]HalfDurationScale below.
        AnimatorSet firstHalfAnimatorSet = new AnimatorSet();
        AnimatorSet secondHalfAnimatorSet = new AnimatorSet();

        final float firstHalfDurationScale;
        final float secondHalfDurationScale;

        if (isStashed) {
            firstHalfDurationScale = 0.75f;
            secondHalfDurationScale = 0.5f;

            fullLengthAnimatorSet.play(mIconTranslationYForStash.animateToValue(stashTranslation));
            fullLengthAnimatorSet.play(mTaskbarBackgroundOffset.animateToValue(1));

            firstHalfAnimatorSet.playTogether(
                    mIconAlphaForStash.animateToValue(0),
                    mIconScaleForStash.animateToValue(mActivity.isPhoneMode() ?
                            0 : STASHED_TASKBAR_SCALE)
            );
            secondHalfAnimatorSet.playTogether(
                    mTaskbarStashedHandleAlpha.animateToValue(1)
            );

            if (animationType == TRANSITION_HANDLE_FADE) {
                fullLengthAnimatorSet.setInterpolator(INSTANT);
                firstHalfAnimatorSet.setInterpolator(INSTANT);
            }
        } else {
            firstHalfDurationScale = 0.5f;
            secondHalfDurationScale = 0.75f;

            fullLengthAnimatorSet.playTogether(
                    mIconScaleForStash.animateToValue(1),
                    mIconTranslationYForStash.animateToValue(0));

            final boolean animateBg = animationType != TRANSITION_UNSTASH_SUW_MANUAL;
            if (animateBg) {
                fullLengthAnimatorSet.play(mTaskbarBackgroundOffset.animateToValue(0));
            } else {
                fullLengthAnimatorSet.addListener(AnimatorListeners.forEndCallback(
                        () -> mTaskbarBackgroundOffset.updateValue(0)));
            }

            firstHalfAnimatorSet.playTogether(
                    mTaskbarStashedHandleAlpha.animateToValue(0)
            );
            secondHalfAnimatorSet.playTogether(
                    mIconAlphaForStash.animateToValue(1)
            );

            if (animationType == TRANSITION_HANDLE_FADE) {
                fullLengthAnimatorSet.setInterpolator(FINAL_FRAME);
                secondHalfAnimatorSet.setInterpolator(FINAL_FRAME);
            }
        }

        fullLengthAnimatorSet.play(mControllers.stashedHandleViewController
                .createRevealAnimToIsStashed(isStashed));
        // Return the stashed handle to its default scale in case it was changed as part of the
        // feedforward hint. Note that the reveal animation above also visually scales it.
        fullLengthAnimatorSet.play(mTaskbarStashedHandleHintScale.animateToValue(1f));

        fullLengthAnimatorSet.setDuration(duration);
        firstHalfAnimatorSet.setDuration((long) (duration * firstHalfDurationScale));
        secondHalfAnimatorSet.setDuration((long) (duration * secondHalfDurationScale));
        secondHalfAnimatorSet.setStartDelay((long) (duration * (1 - secondHalfDurationScale)));

        as.playTogether(fullLengthAnimatorSet, firstHalfAnimatorSet,
                secondHalfAnimatorSet);

    }

    private void createTransientAnimToIsStashed(AnimatorSet as, boolean isStashed, long duration,
            @StashAnimation int animationType) {
        // Target values of the properties this is going to set
        final float backgroundOffsetTarget = isStashed ? 1 : 0;
        final float iconAlphaTarget = isStashed ? 0 : 1;
        final float stashedHandleAlphaTarget = isStashed ? 1 : 0;
        final float backgroundAlphaTarget = isStashed ? 0 : 1;

        // Timing for the alpha values depend on the animation played
        long iconAlphaStartDelay = 0, iconAlphaDuration = 0, backgroundAndHandleAlphaStartDelay = 0,
                backgroundAndHandleAlphaDuration = 0;
        if (duration > 0) {
            if (animationType == TRANSITION_HANDLE_FADE) {
                // When fading, the handle fades in/out at the beginning of the transition with
                // TASKBAR_STASH_ALPHA_DURATION.
                backgroundAndHandleAlphaDuration = TASKBAR_STASH_ALPHA_DURATION;
                // The iconAlphaDuration must be set to duration for the skippable interpolators
                // below to work.
                iconAlphaDuration = duration;
            } else {
                iconAlphaStartDelay = TASKBAR_STASH_ALPHA_START_DELAY;
                iconAlphaDuration = TASKBAR_STASH_ALPHA_DURATION;
                backgroundAndHandleAlphaDuration = TASKBAR_STASH_ALPHA_DURATION;

                if (isStashed) {
                    if (animationType == TRANSITION_HOME_TO_APP) {
                        iconAlphaStartDelay = TASKBAR_STASH_ICON_ALPHA_HOME_TO_APP_START_DELAY;
                    }
                    backgroundAndHandleAlphaStartDelay = iconAlphaStartDelay;
                    backgroundAndHandleAlphaDuration = Math.max(0, duration - iconAlphaStartDelay);
                }

            }
        }

        play(as, mTaskbarStashedHandleAlpha.animateToValue(stashedHandleAlphaTarget),
                backgroundAndHandleAlphaStartDelay,
                backgroundAndHandleAlphaDuration, LINEAR);

        play(as, mTaskbarBackgroundAlphaForStash.animateToValue(backgroundAlphaTarget),
                backgroundAndHandleAlphaStartDelay,
                backgroundAndHandleAlphaDuration, LINEAR);

        // The rest of the animations might be "skipped" in TRANSITION_HANDLE_FADE transitions.
        AnimatorSet skippable = as;
        if (animationType == TRANSITION_HANDLE_FADE) {
            skippable = new AnimatorSet();
            as.play(skippable);
            skippable.setInterpolator(isStashed ? INSTANT : FINAL_FRAME);
        }

        final boolean animateBg = animationType != TRANSITION_UNSTASH_SUW_MANUAL;
        if (animateBg) {
            play(skippable, mTaskbarBackgroundOffset.animateToValue(backgroundOffsetTarget), 0,
                    duration, EMPHASIZED);
        } else {
            skippable.addListener(AnimatorListeners.forEndCallback(
                    () -> mTaskbarBackgroundOffset.updateValue(backgroundOffsetTarget)));
        }

        play(skippable, mIconAlphaForStash.animateToValue(iconAlphaTarget), iconAlphaStartDelay,
                iconAlphaDuration,
                LINEAR);

        if (isStashed) {
            play(skippable, mControllers.taskbarSpringOnStashController.createSpringToStash(),
                    0, duration, LINEAR);
        } else {
            play(skippable, mControllers.taskbarSpringOnStashController.createResetAnimForUnstash(),
                    0, duration, LINEAR);
        }

        mControllers.taskbarViewController.addRevealAnimToIsStashed(skippable, isStashed, duration,
                EMPHASIZED, animationType == TRANSITION_UNSTASH_SUW_MANUAL);

        play(skippable, mControllers.stashedHandleViewController
                .createRevealAnimToIsStashed(isStashed), 0, duration, EMPHASIZED);

        // Return the stashed handle to its default scale in case it was changed as part of the
        // feedforward hint. Note that the reveal animation above also visually scales it.
        skippable.play(mTaskbarStashedHandleHintScale.animateToValue(1f)
                .setDuration(isStashed ? duration / 2 : duration));
    }

    private static void play(AnimatorSet as, @Nullable Animator a, long startDelay, long duration,
            Interpolator interpolator) {
        if (a == null) {
            return;
        }
        a.setDuration(duration);
        a.setStartDelay(startDelay);
        a.setInterpolator(interpolator);
        as.play(a);
    }

    private void addJankMonitorListener(
            AnimatorSet animator, boolean expanding, String tag) {
        View v = mControllers.taskbarActivityContext.getDragLayer();
        if (!v.isAttachedToWindow()) {
            // If the task bar drag layer is not attached to window, we don't need to monitor jank
            // (actually we can't pass in an unattached view either).
            return;
        }
        int action = expanding ? InteractionJankMonitor.CUJ_TASKBAR_EXPAND :
                InteractionJankMonitor.CUJ_TASKBAR_COLLAPSE;
        animator.addListener(new AnimatorListenerAdapter() {
            @Override
            public void onAnimationStart(@NonNull Animator animation) {
                final Configuration.Builder builder =
                        Configuration.Builder.withView(action, v);
                if (tag != null) {
                    builder.setTag(tag);
                }
                InteractionJankMonitor.getInstance().begin(builder);
            }

            @Override
            public void onAnimationEnd(@NonNull Animator animation) {
                InteractionJankMonitor.getInstance().end(action);
            }
        });
    }

    /**
     * Creates and starts a partial unstash animation, hinting at the new state that will trigger
     * when long press is detected.
     *
     * @param animateForward Whether we are going towards the new unstashed state or returning to
     *                       the stashed state.
     */
    protected void startUnstashHint(boolean animateForward) {
        if (!isStashed()) {
            // Already unstashed, no need to hint in that direction.
            return;
        }
        mTaskbarStashedHandleHintScale.animateToValue(
                        animateForward ? UNSTASHED_TASKBAR_HANDLE_HINT_SCALE : 1)
                .setDuration(TASKBAR_HINT_STASH_DURATION).start();
    }

    private void onIsStashedChanged(boolean isStashed) {
        mControllers.runAfterInit(() -> {
            mControllers.stashedHandleViewController.onIsStashedChanged(
                    isStashed && supportsVisualStashing());
            mControllers.taskbarInsetsController.onTaskbarOrBubblebarWindowHeightOrInsetsChanged();
        });
    }

    public void applyState() {
        applyState(hasAnyFlag(FLAG_IN_SETUP) ? 0 : TASKBAR_STASH_DURATION);
    }

    public void applyState(long duration) {
        Animator animator = createApplyStateAnimator(duration);
        if (animator != null) {
            animator.start();
        }
    }

    public void applyState(long duration, long startDelay) {
        Animator animator = createApplyStateAnimator(duration);
        if (animator != null) {
            animator.setStartDelay(startDelay);
            animator.start();
        }
    }

    /**
     * Returns an animator which applies the latest state if mIsStashed is changed, or {@code null}
     * otherwise.
     */
    @Nullable
    public Animator createApplyStateAnimator(long duration) {
        return mStatePropertyHolder.createSetStateAnimator(mState, duration);
    }

    /**
     * Should be called when a system gesture starts and settles, so we can defer updating
     * FLAG_STASHED_IN_APP_IME until after the gesture transition completes.
     */
    public void setSystemGestureInProgress(boolean inProgress) {
        mIsSystemGestureInProgress = inProgress;
        if (mIsSystemGestureInProgress) {
            return;
        }

        // Only update the following flags when system gesture is not in progress.
        updateStateForFlag(FLAG_STASHED_IN_TASKBAR_ALL_APPS, false);
        setStashedImeState();
    }

    private void setStashedImeState() {
        boolean shouldStashForIme = shouldStashForIme();
        if (hasAnyFlag(FLAG_STASHED_IN_APP_IME) != shouldStashForIme) {
            updateStateForFlag(FLAG_STASHED_IN_APP_IME, shouldStashForIme);
            applyState(TASKBAR_STASH_DURATION_FOR_IME, getTaskbarStashStartDelayForIme());
        } else {
            applyState(mControllers.taskbarOverlayController.getCloseDuration());
        }
    }

    /**
     * Should be called when Ime inset is changed to determine if taskbar should be stashed
     */
    public void onImeInsetChanged() {
        setStashedImeState();
    }

    /**
     * When hiding the IME, delay the unstash animation to align with the end of the transition.
     */
    private long getTaskbarStashStartDelayForIme() {
        if (mIsImeShowing) {
            // Only delay when IME is exiting, not entering.
            return 0;
        }
        // This duration is based on input_method_extract_exit.xml.
        long imeExitDuration = mControllers.taskbarActivityContext.getResources()
                .getInteger(android.R.integer.config_shortAnimTime);
        return imeExitDuration - TASKBAR_STASH_DURATION_FOR_IME;
    }

    /** Called when some system ui state has changed. (See SYSUI_STATE_... in QuickstepContract) */
    public void updateStateForSysuiFlags(int systemUiStateFlags, boolean skipAnim) {
        long animDuration = TASKBAR_STASH_DURATION;
        long startDelay = 0;

        updateStateForFlag(FLAG_STASHED_IN_APP_SYSUI, hasAnyFlag(systemUiStateFlags,
                SYSUI_STATE_NOTIFICATION_PANEL_VISIBLE));

        boolean stashForBubbles = hasAnyFlag(FLAG_IN_OVERVIEW)
                && hasAnyFlag(systemUiStateFlags, SYSUI_STATE_BUBBLES_EXPANDED)
                && DisplayController.isTransientTaskbar(mActivity);
        updateStateForFlag(FLAG_STASHED_SYSUI,
                hasAnyFlag(systemUiStateFlags, SYSUI_STATE_SCREEN_PINNING) || stashForBubbles);
        boolean isLocked = hasAnyFlag(systemUiStateFlags, MASK_ANY_SYSUI_LOCKED)
                && !hasAnyFlag(systemUiStateFlags, SYSUI_STATE_STATUS_BAR_KEYGUARD_GOING_AWAY);
        updateStateForFlag(FLAG_STASHED_DEVICE_LOCKED, isLocked);

        // Only update FLAG_STASHED_IN_APP_IME when system gesture is not in progress.
        mIsImeShowing = hasAnyFlag(systemUiStateFlags, SYSUI_STATE_IME_SHOWING);
        mIsImeSwitcherShowing = hasAnyFlag(systemUiStateFlags, SYSUI_STATE_IME_SWITCHER_SHOWING);

        if (!mIsSystemGestureInProgress) {
            updateStateForFlag(FLAG_STASHED_IN_APP_IME, shouldStashForIme());
            animDuration = TASKBAR_STASH_DURATION_FOR_IME;
            startDelay = getTaskbarStashStartDelayForIme();
        }

        applyState(skipAnim ? 0 : animDuration, skipAnim ? 0 : startDelay);
    }

    /**
     * We stash when IME or IME switcher is showing.
     *
     * <p>Do not stash if in small screen, with 3 button nav, and in landscape (or seascape).
     * <p>Do not stash if taskbar is transient.
<<<<<<< HEAD
     * <p>Do not stash if hardware keyboard is attached and taskbar is pinned.
=======
     * <p>Do not stash if hardware keyboard is attached and taskbar is pinned and IME is docked
>>>>>>> fb095226
     */
    private boolean shouldStashForIme() {
        if (DisplayController.isTransientTaskbar(mActivity)) {
            return false;
        }
        // Do not stash if in small screen, with 3 button nav, and in landscape.
<<<<<<< HEAD
        if (isPhoneMode() && mActivity.isThreeButtonNav()
                && mActivity.getDeviceProfile().isLandscape) {
            return false;
        }
        // Do not stash if pinned taskbar and hardware keyboard is attached.
        if (mActivity.isHardwareKeyboard() && enableTaskbarPinning()
                && LauncherPrefs.get(mActivity).get(TASKBAR_PINNING)) {
            return false;
        }
=======
        if (mActivity.isPhoneMode() && mActivity.isThreeButtonNav()
                && mActivity.getDeviceProfile().isLandscape) {
            return false;
        }

        // Do not stash if pinned taskbar, hardware keyboard is attached and no IME is docked
        if (mActivity.isHardwareKeyboard() && DisplayController.isPinnedTaskbar(mActivity)
                && !mActivity.isImeDocked()) {
            return false;
        }

        // Do not stash if hardware keyboard is attached, in 3 button nav and desktop windowing mode
        DesktopVisibilityController visibilityController =
                LauncherActivityInterface.INSTANCE.getDesktopVisibilityController();
        if (visibilityController != null && mActivity.isHardwareKeyboard()
                && mActivity.isThreeButtonNav() && visibilityController.areFreeformTasksVisible()) {
            return false;
        }

>>>>>>> fb095226
        return mIsImeShowing || mIsImeSwitcherShowing;
    }

    /**
     * Updates the proper flag to indicate whether the task bar should be stashed.
     *
     * Note that this only updates the flag. {@link #applyState()} needs to be called separately.
     *
     * @param flag    The flag to update.
     * @param enabled Whether to enable the flag: True will cause the task bar to be stashed /
     *                unstashed.
     */
    public void updateStateForFlag(int flag, boolean enabled) {
        if (enabled) {
            mState |= flag;
        } else {
            mState &= ~flag;
        }
    }

    /**
     * Called after updateStateForFlag() and applyState() have been called.
     *
     * @param changedFlags The flags that have changed.
     */
    private void onStateChangeApplied(int changedFlags) {
        if (hasAnyFlag(changedFlags, FLAGS_STASHED_IN_APP)) {
            mControllers.uiController.onStashedInAppChanged();
        }
        if (hasAnyFlag(changedFlags, FLAGS_STASHED_IN_APP | FLAGS_IN_APP)) {
            notifyStashChange(/* visible */ hasAnyFlag(FLAGS_IN_APP),
                    /* stashed */ isStashedInApp());
            mControllers.taskbarAutohideSuspendController.updateFlag(
                    TaskbarAutohideSuspendController.FLAG_AUTOHIDE_SUSPEND_IN_LAUNCHER, !isInApp());
        }
        if (hasAnyFlag(changedFlags, FLAG_STASHED_IN_APP_AUTO)) {
            mActivity.getStatsLogManager().logger().log(hasAnyFlag(FLAG_STASHED_IN_APP_AUTO)
                    ? LAUNCHER_TRANSIENT_TASKBAR_HIDE
                    : LAUNCHER_TRANSIENT_TASKBAR_SHOW);
            mControllers.taskbarAutohideSuspendController.updateFlag(
                    TaskbarAutohideSuspendController.FLAG_AUTOHIDE_SUSPEND_TRANSIENT_TASKBAR,
                    !hasAnyFlag(FLAG_STASHED_IN_APP_AUTO));
        }
        mActivity.applyForciblyShownFlagWhileTransientTaskbarUnstashed(!isStashedInApp());
    }

    private void notifyStashChange(boolean visible, boolean stashed) {
        mSystemUiProxy.notifyTaskbarStatus(visible, stashed);
        setUpTaskbarSystemAction(visible);
        mControllers.rotationButtonController.onTaskbarStateChange(visible, stashed);
    }

    /**
     * Setup system action for showing Taskbar depending on its visibility.
     */
    public void setUpTaskbarSystemAction(boolean visible) {
        UI_HELPER_EXECUTOR.execute(() -> {
            if (!visible || !DisplayController.isTransientTaskbar(mActivity)) {
                mAccessibilityManager.unregisterSystemAction(SYSTEM_ACTION_ID_TASKBAR);
                mIsTaskbarSystemActionRegistered = false;
                return;
            }

            if (!mIsTaskbarSystemActionRegistered) {
                RemoteAction taskbarRemoteAction = new RemoteAction(
                        Icon.createWithResource(mActivity, R.drawable.ic_info_no_shadow),
                        mActivity.getString(R.string.taskbar_a11y_title),
                        mActivity.getString(R.string.taskbar_a11y_title),
                        mTaskbarSharedState.taskbarSystemActionPendingIntent);

                mAccessibilityManager.registerSystemAction(taskbarRemoteAction,
                        SYSTEM_ACTION_ID_TASKBAR);
                mIsTaskbarSystemActionRegistered = true;
            }
        });
    }

    /**
     * Clean up on destroy from TaskbarControllers
     */
    public void onDestroy() {
        UI_HELPER_EXECUTOR.execute(
                () -> mAccessibilityManager.unregisterSystemAction(SYSTEM_ACTION_ID_TASKBAR));
    }

    /**
     * Cancels a timeout if any exists.
     */
    public void cancelTimeoutIfExists() {
        if (mTimeoutAlarm.alarmPending()) {
            mTimeoutAlarm.cancelAlarm();
        }
    }

    /**
     * Updates the status of the taskbar timeout.
     *
     * @param isAutohideSuspended If true, cancels any existing timeout
     *                            If false, attempts to re/start the timeout
     */
    public void updateTaskbarTimeout(boolean isAutohideSuspended) {
        if (!DisplayController.isTransientTaskbar(mActivity)) {
            return;
        }
        if (isAutohideSuspended) {
            cancelTimeoutIfExists();
        } else {
            tryStartTaskbarTimeout();
        }
    }

    /**
     * Attempts to start timer to auto hide the taskbar based on time.
     */
    public void tryStartTaskbarTimeout() {
        if (!DisplayController.isTransientTaskbar(mActivity)
                || mIsStashed
                || mEnableBlockingTimeoutDuringTests) {
            return;
        }

        cancelTimeoutIfExists();

        mTimeoutAlarm.setOnAlarmListener(this::onTaskbarTimeout);
        mTimeoutAlarm.setAlarm(getTaskbarAutoHideTimeout());
    }

    /**
     * returns appropriate timeout for taskbar to stash depending on accessibility being on/off.
     */
    private long getTaskbarAutoHideTimeout() {
        return mAccessibilityManager.getRecommendedTimeoutMillis((int) NO_TOUCH_TIMEOUT_TO_STASH_MS,
                FLAG_CONTENT_CONTROLS);
    }

    private void onTaskbarTimeout(Alarm alarm) {
        if (mControllers.taskbarAutohideSuspendController.isTransientTaskbarStashingSuspended()) {
            return;
        }
        updateAndAnimateTransientTaskbarForTimeout();
    }

    @Override
    public void dumpLogs(String prefix, PrintWriter pw) {
        pw.println(prefix + "TaskbarStashController:");

        pw.println(prefix + "\tmStashedHeight=" + mStashedHeight);
        pw.println(prefix + "\tmUnstashedHeight=" + mUnstashedHeight);
        pw.println(prefix + "\tmIsStashed=" + mIsStashed);
        pw.println(prefix + "\tappliedState=" + getStateString(mStatePropertyHolder.mPrevFlags));
        pw.println(prefix + "\tmState=" + getStateString(mState));
        pw.println(prefix + "\tmIsSystemGestureInProgress=" + mIsSystemGestureInProgress);
        pw.println(prefix + "\tmIsImeShowing=" + mIsImeShowing);
        pw.println(prefix + "\tmIsImeSwitcherShowing=" + mIsImeSwitcherShowing);
    }

    private static String getStateString(int flags) {
        StringJoiner sj = new StringJoiner("|");
        appendFlag(sj, flags, FLAGS_IN_APP, "FLAG_IN_APP");
        appendFlag(sj, flags, FLAG_STASHED_IN_APP_SYSUI, "FLAG_STASHED_IN_APP_SYSUI");
        appendFlag(sj, flags, FLAG_STASHED_IN_APP_SETUP, "FLAG_STASHED_IN_APP_SETUP");
        appendFlag(sj, flags, FLAG_STASHED_IN_APP_IME, "FLAG_STASHED_IN_APP_IME");
        appendFlag(sj, flags, FLAG_IN_STASHED_LAUNCHER_STATE, "FLAG_IN_STASHED_LAUNCHER_STATE");
        appendFlag(sj, flags, FLAG_STASHED_IN_TASKBAR_ALL_APPS, "FLAG_STASHED_IN_TASKBAR_ALL_APPS");
        appendFlag(sj, flags, FLAG_IN_SETUP, "FLAG_IN_SETUP");
        appendFlag(sj, flags, FLAG_STASHED_IN_APP_AUTO, "FLAG_STASHED_IN_APP_AUTO");
        appendFlag(sj, flags, FLAG_STASHED_SYSUI, "FLAG_STASHED_SYSUI");
        appendFlag(sj, flags, FLAG_STASHED_DEVICE_LOCKED, "FLAG_STASHED_DEVICE_LOCKED");
        return sj.toString();
    }

    private class StatePropertyHolder {
        private final IntPredicate mStashCondition;

        private boolean mIsStashed;
        private @StashAnimation int mLastStartedTransitionType = TRANSITION_DEFAULT;
        private int mPrevFlags;

        private long mLastUnlockTransitionTimeout = 0;

        StatePropertyHolder(IntPredicate stashCondition) {
            mStashCondition = stashCondition;
        }

        /**
         * Creates an animator (stored in mAnimator) which applies the latest state, potentially
         * creating a new animation (stored in mAnimator).
         *
         * @param flags    The latest flags to apply (see the top of this file).
         * @param duration The length of the animation.
         * @return mAnimator if mIsStashed changed, or {@code null} otherwise.
         */
        @Nullable
        public Animator createSetStateAnimator(int flags, long duration) {
            boolean isStashed = mStashCondition.test(flags);

            if (DEBUG) {
                String stateString = formatFlagChange(flags, mPrevFlags,
                        TaskbarStashController::getStateString);
                Log.d(TAG, "createSetStateAnimator: flags: " + stateString
                        + ", duration: " + duration
                        + ", isStashed: " + isStashed
                        + ", mIsStashed: " + mIsStashed);
            }

            int changedFlags = mPrevFlags ^ flags;
            if (mPrevFlags != flags) {
                onStateChangeApplied(changedFlags);
                mPrevFlags = flags;
            }

            boolean isUnlockTransition = hasAnyFlag(changedFlags, FLAG_STASHED_DEVICE_LOCKED)
                    && !hasAnyFlag(FLAG_STASHED_DEVICE_LOCKED);
            if (isUnlockTransition) {
                // the launcher might not be resumed at the time the device is considered
                // unlocked (when the keyguard goes away), but possibly shortly afterwards.
                // To play the unlock transition at the time the unstash animation actually happens,
                // this memoizes the state transition for UNLOCK_TRANSITION_MEMOIZATION_MS.
                mLastUnlockTransitionTimeout =
                        SystemClock.elapsedRealtime() + UNLOCK_TRANSITION_MEMOIZATION_MS;
            }

            @StashAnimation int animationType = computeTransitionType(changedFlags);

            // Allow re-starting animation if upgrading from default animation type, otherwise
            // stick with the already started transition.
            boolean transitionTypeChanged = mAnimator != null && mAnimator.isStarted()
                    && mLastStartedTransitionType == TRANSITION_DEFAULT
                    && animationType != TRANSITION_DEFAULT;

            // It is possible for stash=false to be requested by TRANSITION_HOME_TO_APP and
            // TRANSITION_DEFAULT in quick succession. In this case, we should ignore
            // transitionTypeChanged because the animations are exactly the same.
            if (transitionTypeChanged
                    && (!mIsStashed && !isStashed)
                    && animationType == TRANSITION_HOME_TO_APP) {
                transitionTypeChanged = false;
            }

            if (mIsStashed != isStashed || transitionTypeChanged) {
                mIsStashed = isStashed;
                mLastStartedTransitionType = animationType;

                // This sets mAnimator.
                createAnimToIsStashed(mIsStashed, duration, animationType,
                        computeTaskbarJankMonitorTag(changedFlags));
                return mAnimator;
            }
            return null;
        }

        /** Calculates the tag for CUJ_TASKBAR_EXPAND and CUJ_TASKBAR_COLLAPSE jank traces. */
        private String computeTaskbarJankMonitorTag(int changedFlags) {
            if (hasAnyFlag(changedFlags, FLAG_IN_APP)) {
                // moving in or out of the app
                if (hasAnyFlag(FLAG_IN_APP)) {
                    return "Home to App";
                } else {
                    return "App to Home";
                }
            }
            if (hasAnyFlag(changedFlags, FLAG_STASHED_IN_APP_AUTO)) {
                // stash and unstash with-in the app
                if (hasAnyFlag(FLAG_STASHED_IN_APP_AUTO)) {
                    return "Stashed in app";
                } else {
                    return "Manually unstashed";
                }
            }
            return "";
        }

        private @StashAnimation int computeTransitionType(int changedFlags) {

            boolean hotseatHiddenDuringAppLaunch =
                    !mControllers.uiController.isHotseatIconOnTopWhenAligned()
                            && hasAnyFlag(changedFlags, FLAG_IN_APP);
            if (hotseatHiddenDuringAppLaunch) {
                // When launching an app from the all-apps drawer, the hotseat is hidden behind the
                // drawer. In this case, the navbar must just fade in, without a stash transition,
                // as the taskbar stash animation would otherwise be visible above the all-apps
                // drawer once the hotseat is detached.
                return TRANSITION_HANDLE_FADE;
            }

            boolean isUnlockTransition =
                    SystemClock.elapsedRealtime() < mLastUnlockTransitionTimeout;
            if (isUnlockTransition) {
                // When transitioning to unlocked device, the  hotseat will already be visible on
                // the homescreen, thus do not play an un-stash animation.
                // Keep isUnlockTransition in sync with its counterpart in
                // TaskbarLauncherStateController#onStateChangeApplied.
                return TRANSITION_HANDLE_FADE;
            }

            boolean homeToApp = hasAnyFlag(changedFlags, FLAG_IN_APP) && hasAnyFlag(FLAG_IN_APP);
            if (homeToApp) {
                return TRANSITION_HOME_TO_APP;
            }

            return TRANSITION_DEFAULT;
        }
    }
}<|MERGE_RESOLUTION|>--- conflicted
+++ resolved
@@ -21,13 +21,8 @@
 import static com.android.app.animation.Interpolators.FINAL_FRAME;
 import static com.android.app.animation.Interpolators.INSTANT;
 import static com.android.app.animation.Interpolators.LINEAR;
-<<<<<<< HEAD
-import static com.android.launcher3.LauncherPrefs.TASKBAR_PINNING;
-=======
 import static com.android.internal.jank.InteractionJankMonitor.Configuration;
->>>>>>> fb095226
 import static com.android.launcher3.config.FeatureFlags.ENABLE_TASKBAR_NAVBAR_UNIFICATION;
-import static com.android.launcher3.config.FeatureFlags.enableTaskbarPinning;
 import static com.android.launcher3.logging.StatsLogManager.LauncherEvent.LAUNCHER_TRANSIENT_TASKBAR_HIDE;
 import static com.android.launcher3.logging.StatsLogManager.LauncherEvent.LAUNCHER_TRANSIENT_TASKBAR_SHOW;
 import static com.android.launcher3.taskbar.TaskbarKeyguardController.MASK_ANY_SYSUI_LOCKED;
@@ -63,7 +58,6 @@
 import com.android.internal.jank.InteractionJankMonitor;
 import com.android.launcher3.Alarm;
 import com.android.launcher3.DeviceProfile;
-import com.android.launcher3.LauncherPrefs;
 import com.android.launcher3.R;
 import com.android.launcher3.anim.AnimatedFloat;
 import com.android.launcher3.anim.AnimatorListeners;
@@ -976,28 +970,13 @@
      *
      * <p>Do not stash if in small screen, with 3 button nav, and in landscape (or seascape).
      * <p>Do not stash if taskbar is transient.
-<<<<<<< HEAD
-     * <p>Do not stash if hardware keyboard is attached and taskbar is pinned.
-=======
      * <p>Do not stash if hardware keyboard is attached and taskbar is pinned and IME is docked
->>>>>>> fb095226
      */
     private boolean shouldStashForIme() {
         if (DisplayController.isTransientTaskbar(mActivity)) {
             return false;
         }
         // Do not stash if in small screen, with 3 button nav, and in landscape.
-<<<<<<< HEAD
-        if (isPhoneMode() && mActivity.isThreeButtonNav()
-                && mActivity.getDeviceProfile().isLandscape) {
-            return false;
-        }
-        // Do not stash if pinned taskbar and hardware keyboard is attached.
-        if (mActivity.isHardwareKeyboard() && enableTaskbarPinning()
-                && LauncherPrefs.get(mActivity).get(TASKBAR_PINNING)) {
-            return false;
-        }
-=======
         if (mActivity.isPhoneMode() && mActivity.isThreeButtonNav()
                 && mActivity.getDeviceProfile().isLandscape) {
             return false;
@@ -1017,7 +996,6 @@
             return false;
         }
 
->>>>>>> fb095226
         return mIsImeShowing || mIsImeSwitcherShowing;
     }
 
