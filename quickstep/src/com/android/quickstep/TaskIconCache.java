--- conflicted
+++ resolved
@@ -239,14 +239,9 @@
                 return mDefaultIcons.valueAt(index).newIcon(mContext);
             } else {
                 try (BaseIconFactory li = getIconFactory()) {
-<<<<<<< HEAD
-                    BitmapInfo info = mDefaultIconBase.withUser(UserHandle.of(userId), li);
-=======
-                    BitmapInfo info = mDefaultIconBase.withFlags(
-                            li.getBitmapFlagOp(new IconOptions()
-                                    .setUser(UserCache.INSTANCE.get(mContext)
-                                            .getUserInfo(UserHandle.of(userId)))));
->>>>>>> 5f635e80
+                    BitmapInfo info = mDefaultIconBase.withUser(
+                            UserCache.INSTANCE.get(mContext)
+                                    .getUserInfo(UserHandle.of(userId)), li);
                     mDefaultIcons.put(userId, info);
                     return info.newIcon(mContext);
                 }
