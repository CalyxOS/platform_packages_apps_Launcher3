--- conflicted
+++ resolved
@@ -422,11 +422,7 @@
         if (event.getAction() == ACTION_DOWN) {
             if (isInValidSystemUiState()
                     && mSwipeTouchRegion.contains(event.getX(), event.getY())) {
-<<<<<<< HEAD
-                boolean useSharedState = mConsumer.isActive();
-=======
                 boolean useSharedState = mConsumer.useSharedSwipeState();
->>>>>>> 1c9d3974
                 mConsumer.onConsumerAboutToBeSwitched();
                 mConsumer = newConsumer(useSharedState, event);
                 TOUCH_INTERACTION_LOG.addLog("setInputConsumer", mConsumer.getType());
