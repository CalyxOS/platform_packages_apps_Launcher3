/*
 * Copyright (C) 2008 The Android Open Source Project
 *
 * Licensed under the Apache License, Version 2.0 (the "License");
 * you may not use this file except in compliance with the License.
 * You may obtain a copy of the License at
 *
 *      http://www.apache.org/licenses/LICENSE-2.0
 *
 * Unless required by applicable law or agreed to in writing, software
 * distributed under the License is distributed on an "AS IS" BASIS,
 * WITHOUT WARRANTIES OR CONDITIONS OF ANY KIND, either express or implied.
 * See the License for the specific language governing permissions and
 * limitations under the License.
 */

package com.android.launcher3;

import android.content.ComponentName;
import android.content.Context;
import android.content.Intent;
import android.graphics.Bitmap;
import android.util.Log;

import com.android.launcher3.compat.LauncherActivityInfoCompat;
import com.android.launcher3.compat.UserHandleCompat;
import com.android.launcher3.compat.UserManagerCompat;
import com.android.launcher3.util.ComponentKey;

import java.util.ArrayList;

/**
 * Represents an app in AllAppsView.
 */
public class AppInfo extends ItemInfo {

    /**
     * The intent used to start the application.
     */
    public Intent intent;

    /**
     * A bitmap version of the application icon.
     */
    public Bitmap iconBitmap;

    /**
     * Indicates whether we're using a low res icon
     */
    boolean usingLowResIcon;

    public ComponentName componentName;

    static final int DOWNLOADED_FLAG = 1;
    static final int UPDATED_SYSTEM_APP_FLAG = 2;

    int flags = 0;

    AppInfo() {
        itemType = LauncherSettings.BaseLauncherColumns.ITEM_TYPE_SHORTCUT;
    }

    public Intent getIntent() {
        return intent;
    }

    protected Intent getRestoredIntent() {
        return null;
    }

    /**
     * Must not hold the Context.
     */
    public AppInfo(Context context, LauncherActivityInfoCompat info, UserHandleCompat user,
            IconCache iconCache) {
        this.componentName = info.getComponentName();
        this.container = ItemInfo.NO_ID;

        flags = initFlags(info);
        iconCache.getTitleAndIcon(this, info, true /* useLowResIcon */);
        intent = makeLaunchIntent(context, info, user);
        this.user = user;
    }

    public static int initFlags(LauncherActivityInfoCompat info) {
        int appFlags = info.getApplicationInfo().flags;
        int flags = 0;
        if ((appFlags & android.content.pm.ApplicationInfo.FLAG_SYSTEM) == 0) {
            flags |= DOWNLOADED_FLAG;

            if ((appFlags & android.content.pm.ApplicationInfo.FLAG_UPDATED_SYSTEM_APP) != 0) {
                flags |= UPDATED_SYSTEM_APP_FLAG;
            }
        }
        return flags;
    }

    public AppInfo(AppInfo info) {
        super(info);
        componentName = info.componentName;
        title = Utilities.trim(info.title);
        intent = new Intent(info.intent);
        flags = info.flags;
        iconBitmap = info.iconBitmap;
    }

    @Override
    public String toString() {
        return "ApplicationInfo(title=" + title + " id=" + this.id
                + " type=" + this.itemType + " container=" + this.container
                + " screen=" + screenId + " cellX=" + cellX + " cellY=" + cellY
                + " spanX=" + spanX + " spanY=" + spanY + " user=" + user + ")";
    }

    /**
     * Helper method used for debugging.
     */
    public static void dumpApplicationInfoList(String tag, String label, ArrayList<AppInfo> list) {
        Log.d(tag, label + " size=" + list.size());
        for (AppInfo info: list) {
<<<<<<< HEAD
            Log.d(tag, "   title=\"" + info.title + "\" iconBitmap=" + info.iconBitmap
                    + " firstInstallTime=" + info.firstInstallTime
=======
            Log.d(tag, "   title=\"" + info.title + "\" iconBitmap=" + info.iconBitmap 
>>>>>>> 0c2f0700
                    + " componentName=" + info.componentName.getPackageName());
        }
    }

    public ShortcutInfo makeShortcut() {
        return new ShortcutInfo(this);
    }

    public ComponentKey toComponentKey() {
        return new ComponentKey(componentName, user);
    }

    public static Intent makeLaunchIntent(Context context, LauncherActivityInfoCompat info,
            UserHandleCompat user) {
        long serialNumber = UserManagerCompat.getInstance(context).getSerialNumberForUser(user);
        return new Intent(Intent.ACTION_MAIN)
            .addCategory(Intent.CATEGORY_LAUNCHER)
            .setComponent(info.getComponentName())
            .setFlags(Intent.FLAG_ACTIVITY_NEW_TASK | Intent.FLAG_ACTIVITY_RESET_TASK_IF_NEEDED)
            .putExtra(EXTRA_PROFILE, serialNumber);
    }
}<|MERGE_RESOLUTION|>--- conflicted
+++ resolved
@@ -118,12 +118,7 @@
     public static void dumpApplicationInfoList(String tag, String label, ArrayList<AppInfo> list) {
         Log.d(tag, label + " size=" + list.size());
         for (AppInfo info: list) {
-<<<<<<< HEAD
             Log.d(tag, "   title=\"" + info.title + "\" iconBitmap=" + info.iconBitmap
-                    + " firstInstallTime=" + info.firstInstallTime
-=======
-            Log.d(tag, "   title=\"" + info.title + "\" iconBitmap=" + info.iconBitmap 
->>>>>>> 0c2f0700
                     + " componentName=" + info.componentName.getPackageName());
         }
     }
