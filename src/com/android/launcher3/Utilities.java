/*
 * Copyright (C) 2008 The Android Open Source Project
 *
 * Licensed under the Apache License, Version 2.0 (the "License");
 * you may not use this file except in compliance with the License.
 * You may obtain a copy of the License at
 *
 *      http://www.apache.org/licenses/LICENSE-2.0
 *
 * Unless required by applicable law or agreed to in writing, software
 * distributed under the License is distributed on an "AS IS" BASIS,
 * WITHOUT WARRANTIES OR CONDITIONS OF ANY KIND, either express or implied.
 * See the License for the specific language governing permissions and
 * limitations under the License.
 */

package com.android.launcher3;

import static android.graphics.drawable.AdaptiveIconDrawable.getExtraInsetFraction;

import static com.android.launcher3.icons.BitmapInfo.FLAG_THEMED;
import static com.android.launcher3.util.SplitConfigurationOptions.STAGE_POSITION_BOTTOM_OR_RIGHT;
import static com.android.launcher3.util.SplitConfigurationOptions.STAGE_POSITION_TOP_OR_LEFT;
import static com.android.launcher3.util.SplitConfigurationOptions.STAGE_TYPE_MAIN;

import android.annotation.SuppressLint;
import android.app.ActivityManager;
import android.app.ActivityOptions;
import android.app.Person;
import android.app.WallpaperManager;
import android.content.Context;
import android.content.pm.LauncherActivityInfo;
import android.content.pm.LauncherApps;
import android.content.pm.ShortcutInfo;
import android.content.res.Configuration;
import android.content.res.Resources;
import android.graphics.Bitmap;
import android.graphics.BlendMode;
import android.graphics.BlendModeColorFilter;
import android.graphics.Color;
import android.graphics.ColorFilter;
import android.graphics.LightingColorFilter;
import android.graphics.Matrix;
import android.graphics.Paint;
import android.graphics.Point;
import android.graphics.PointF;
import android.graphics.Rect;
import android.graphics.RectF;
import android.graphics.drawable.AdaptiveIconDrawable;
import android.graphics.drawable.BitmapDrawable;
import android.graphics.drawable.ColorDrawable;
import android.graphics.drawable.Drawable;
import android.graphics.drawable.InsetDrawable;
import android.os.Build;
import android.os.Build.VERSION_CODES;
import android.os.DeadObjectException;
import android.os.Handler;
import android.os.Message;
import android.os.TransactionTooLargeException;
import android.text.Spannable;
import android.text.SpannableString;
import android.text.TextUtils;
import android.text.style.TtsSpan;
import android.util.DisplayMetrics;
import android.util.Log;
import android.util.Pair;
import android.util.TypedValue;
import android.view.MotionEvent;
import android.view.View;
import android.view.ViewConfiguration;
import android.view.animation.Interpolator;

import androidx.annotation.ChecksSdkIntAtLeast;
import androidx.annotation.IntDef;
import androidx.annotation.NonNull;
import androidx.annotation.Nullable;
import androidx.annotation.WorkerThread;
import androidx.core.graphics.ColorUtils;

import com.android.launcher3.dragndrop.FolderAdaptiveIcon;
import com.android.launcher3.graphics.TintedDrawableSpan;
<<<<<<< HEAD
=======
import com.android.launcher3.icons.BaseIconFactory;
import com.android.launcher3.icons.BitmapInfo;
>>>>>>> 5f635e80
import com.android.launcher3.icons.LauncherIcons;
import com.android.launcher3.icons.ShortcutCachingLogic;
import com.android.launcher3.icons.ThemedIconDrawable;
import com.android.launcher3.model.data.ItemInfo;
import com.android.launcher3.model.data.ItemInfoWithIcon;
import com.android.launcher3.pm.ShortcutConfigActivityInfo;
import com.android.launcher3.pm.UserCache;
import com.android.launcher3.shortcuts.ShortcutKey;
import com.android.launcher3.shortcuts.ShortcutRequest;
import com.android.launcher3.testing.shared.ResourceUtils;
import com.android.launcher3.util.IntArray;
import com.android.launcher3.util.SplitConfigurationOptions.SplitPositionOption;
import com.android.launcher3.util.Themes;
import com.android.launcher3.views.ActivityContext;
import com.android.launcher3.views.BaseDragLayer;
import com.android.launcher3.widget.PendingAddShortcutInfo;

import java.lang.reflect.Method;
import java.util.Collections;
import java.util.List;
import java.util.Locale;
import java.util.regex.Matcher;
import java.util.regex.Pattern;

/**
 * Various utilities shared amongst the Launcher's classes.
 */
public final class Utilities {

    private static final String TAG = "Launcher.Utilities";

    private static final Pattern sTrimPattern =
            Pattern.compile("^[\\s|\\p{javaSpaceChar}]*(.*)[\\s|\\p{javaSpaceChar}]*$");

    private static final Matrix sMatrix = new Matrix();
    private static final Matrix sInverseMatrix = new Matrix();

    public static final String[] EMPTY_STRING_ARRAY = new String[0];
    public static final Person[] EMPTY_PERSON_ARRAY = new Person[0];

    @ChecksSdkIntAtLeast(api = VERSION_CODES.P)
    public static final boolean ATLEAST_P = Build.VERSION.SDK_INT >= Build.VERSION_CODES.P;

    @ChecksSdkIntAtLeast(api = VERSION_CODES.Q)
    public static final boolean ATLEAST_Q = Build.VERSION.SDK_INT >= Build.VERSION_CODES.Q;

    @ChecksSdkIntAtLeast(api = VERSION_CODES.R)
    public static final boolean ATLEAST_R = Build.VERSION.SDK_INT >= Build.VERSION_CODES.R;

    @ChecksSdkIntAtLeast(api = VERSION_CODES.S)
    public static final boolean ATLEAST_S = Build.VERSION.SDK_INT >= Build.VERSION_CODES.S;

    @ChecksSdkIntAtLeast(api = VERSION_CODES.TIRAMISU, codename = "T")
    public static final boolean ATLEAST_T = Build.VERSION.SDK_INT >= Build.VERSION_CODES.TIRAMISU;

    @ChecksSdkIntAtLeast(api = VERSION_CODES.UPSIDE_DOWN_CAKE, codename = "U")
    public static final boolean ATLEAST_U = Build.VERSION.SDK_INT >= VERSION_CODES.UPSIDE_DOWN_CAKE;

    /**
     * Set on a motion event dispatched from the nav bar. See {@link MotionEvent#setEdgeFlags(int)}.
     */
    public static final int EDGE_NAV_BAR = 1 << 8;

    /**
     * Indicates if the device has a debug build. Should only be used to store additional info or
     * add extra logging and not for changing the app behavior.
     * @deprecated Use {@link BuildConfig#IS_DEBUG_DEVICE} directly
     */
    @Deprecated
    public static final boolean IS_DEBUG_DEVICE = BuildConfig.IS_DEBUG_DEVICE;

    public static final int TRANSLATE_UP = 0;
    public static final int TRANSLATE_DOWN = 1;
    public static final int TRANSLATE_LEFT = 2;
    public static final int TRANSLATE_RIGHT = 3;

    @IntDef({TRANSLATE_UP, TRANSLATE_DOWN, TRANSLATE_LEFT, TRANSLATE_RIGHT})
    public @interface AdjustmentDirection{}

    /**
     * Returns true if theme is dark.
     */
    public static boolean isDarkTheme(Context context) {
        Configuration configuration = context.getResources().getConfiguration();
        int nightMode = configuration.uiMode & Configuration.UI_MODE_NIGHT_MASK;
        return nightMode == Configuration.UI_MODE_NIGHT_YES;
    }

    private static boolean sIsRunningInTestHarness = ActivityManager.isRunningInTestHarness();

    public static boolean isRunningInTestHarness() {
        return sIsRunningInTestHarness;
    }

    public static void enableRunningInTestHarnessForTests() {
        sIsRunningInTestHarness = true;
    }

    public static boolean isPropertyEnabled(String propertyName) {
        return Log.isLoggable(propertyName, Log.VERBOSE);
    }

    /**
     * Given a coordinate relative to the descendant, find the coordinate in a parent view's
     * coordinates.
     *
     * @param descendant The descendant to which the passed coordinate is relative.
     * @param ancestor The root view to make the coordinates relative to.
     * @param coord The coordinate that we want mapped.
     * @param includeRootScroll Whether or not to account for the scroll of the descendant:
     *          sometimes this is relevant as in a child's coordinates within the descendant.
     * @return The factor by which this descendant is scaled relative to this DragLayer. Caution
     *         this scale factor is assumed to be equal in X and Y, and so if at any point this
     *         assumption fails, we will need to return a pair of scale factors.
     */
    public static float getDescendantCoordRelativeToAncestor(
            View descendant, View ancestor, float[] coord, boolean includeRootScroll) {
        return getDescendantCoordRelativeToAncestor(descendant, ancestor, coord, includeRootScroll,
                false);
    }

    /**
     * Given a coordinate relative to the descendant, find the coordinate in a parent view's
     * coordinates.
     *
     * @param descendant The descendant to which the passed coordinate is relative.
     * @param ancestor The root view to make the coordinates relative to.
     * @param coord The coordinate that we want mapped.
     * @param includeRootScroll Whether or not to account for the scroll of the descendant:
     *          sometimes this is relevant as in a child's coordinates within the descendant.
     * @param ignoreTransform If true, view transform is ignored
     * @return The factor by which this descendant is scaled relative to this DragLayer. Caution
     *         this scale factor is assumed to be equal in X and Y, and so if at any point this
     *         assumption fails, we will need to return a pair of scale factors.
     */
    public static float getDescendantCoordRelativeToAncestor(View descendant, View ancestor,
            float[] coord, boolean includeRootScroll, boolean ignoreTransform) {
        float scale = 1.0f;
        View v = descendant;
        while(v != ancestor && v != null) {
            // For TextViews, scroll has a meaning which relates to the text position
            // which is very strange... ignore the scroll.
            if (v != descendant || includeRootScroll) {
                offsetPoints(coord, -v.getScrollX(), -v.getScrollY());
            }

            if (!ignoreTransform) {
                v.getMatrix().mapPoints(coord);
            }
            offsetPoints(coord, v.getLeft(), v.getTop());
            scale *= v.getScaleX();

            v = v.getParent() instanceof View ? (View) v.getParent() : null;
        }
        return scale;
    }

    /**
     * Returns bounds for a child view of DragLayer, in drag layer coordinates.
     *
     * see {@link com.android.launcher3.dragndrop.DragLayer}.
     *
     * @param viewBounds Bounds of the view wanted in drag layer coordinates, relative to the view
     *                   itself. eg. (0, 0, view.getWidth, view.getHeight)
     * @param ignoreTransform If true, view transform is ignored
     * @param outRect The out rect where we return the bounds of {@param view} in drag layer coords.
     */
    public static void getBoundsForViewInDragLayer(BaseDragLayer dragLayer, View view,
            Rect viewBounds, boolean ignoreTransform, float[] recycle, RectF outRect) {
        float[] points = recycle == null ? new float[4] : recycle;
        points[0] = viewBounds.left;
        points[1] = viewBounds.top;
        points[2] = viewBounds.right;
        points[3] = viewBounds.bottom;

        Utilities.getDescendantCoordRelativeToAncestor(view, dragLayer, points,
                false, ignoreTransform);
        outRect.set(
                Math.min(points[0], points[2]),
                Math.min(points[1], points[3]),
                Math.max(points[0], points[2]),
                Math.max(points[1], points[3]));
    }

    /**
     * Similar to {@link #mapCoordInSelfToDescendant(View descendant, View root, float[] coord)}
     * but accepts a Rect instead of float[].
     */
    public static void mapRectInSelfToDescendant(View descendant, View root, Rect rect) {
        float[] coords = new float[]{rect.left, rect.top, rect.right, rect.bottom};
        mapCoordInSelfToDescendant(descendant, root, coords);
        rect.set((int) coords[0], (int) coords[1], (int) coords[2], (int) coords[3]);
    }

    /**
     * Inverse of {@link #getDescendantCoordRelativeToAncestor(View, View, float[], boolean)}.
     */
    public static void mapCoordInSelfToDescendant(View descendant, View root, float[] coord) {
        sMatrix.reset();
        View v = descendant;
        while(v != root) {
            sMatrix.postTranslate(-v.getScrollX(), -v.getScrollY());
            sMatrix.postConcat(v.getMatrix());
            sMatrix.postTranslate(v.getLeft(), v.getTop());
            v = (View) v.getParent();
        }
        sMatrix.postTranslate(-v.getScrollX(), -v.getScrollY());
        sMatrix.invert(sInverseMatrix);
        sInverseMatrix.mapPoints(coord);
    }

    /**
     * Sets {@param out} to be same as {@param in} by rounding individual values
     */
    public static void roundArray(float[] in, int[] out) {
        for (int i = 0; i < in.length; i++) {
            out[i] = Math.round(in[i]);
        }
    }

    public static void offsetPoints(float[] points, float offsetX, float offsetY) {
        for (int i = 0; i < points.length; i += 2) {
            points[i] += offsetX;
            points[i + 1] += offsetY;
        }
    }

    /**
     * Utility method to determine whether the given point, in local coordinates,
     * is inside the view, where the area of the view is expanded by the slop factor.
     * This method is called while processing touch-move events to determine if the event
     * is still within the view.
     */
    public static boolean pointInView(View v, float localX, float localY, float slop) {
        return localX >= -slop && localY >= -slop && localX < (v.getWidth() + slop) &&
                localY < (v.getHeight() + slop);
    }

    public static void scaleRectFAboutCenter(RectF r, float scale) {
        scaleRectFAboutCenter(r, scale, scale);
    }

    /**
     * Similar to {@link #scaleRectAboutCenter(Rect, float)} except this allows different scales
     * for X and Y
     */
    public static void scaleRectFAboutCenter(RectF r, float scaleX, float scaleY) {
        float px = r.centerX();
        float py = r.centerY();
        r.offset(-px, -py);
        r.left = r.left * scaleX;
        r.top = r.top * scaleY;
        r.right = r.right * scaleX;
        r.bottom = r.bottom * scaleY;
        r.offset(px, py);
    }

    public static void scaleRectAboutCenter(Rect r, float scale) {
        if (scale != 1.0f) {
            float cx = r.exactCenterX();
            float cy = r.exactCenterY();
            r.left = Math.round(cx + (r.left - cx) * scale);
            r.top = Math.round(cy + (r.top - cy) * scale);
            r.right = Math.round(cx + (r.right - cx) * scale);
            r.bottom = Math.round(cy + (r.bottom - cy) * scale);
        }
    }

    public static float shrinkRect(Rect r, float scaleX, float scaleY) {
        float scale = Math.min(Math.min(scaleX, scaleY), 1.0f);
        if (scale < 1.0f) {
            int deltaX = (int) (r.width() * (scaleX - scale) * 0.5f);
            r.left += deltaX;
            r.right -= deltaX;

            int deltaY = (int) (r.height() * (scaleY - scale) * 0.5f);
            r.top += deltaY;
            r.bottom -= deltaY;
        }
        return scale;
    }

    /**
     * Sets the x and y pivots for scaling from one Rect to another.
     *
     * @param src the source rectangle to scale from.
     * @param dst the destination rectangle to scale to.
     * @param outPivot the pivots set for scaling from src to dst.
     */
    public static void getPivotsForScalingRectToRect(Rect src, Rect dst, PointF outPivot) {
        float pivotXPct = ((float) src.left - dst.left) / ((float) dst.width() - src.width());
        outPivot.x = dst.left + dst.width() * pivotXPct;

        float pivotYPct = ((float) src.top - dst.top) / ((float) dst.height() - src.height());
        outPivot.y = dst.top + dst.height() * pivotYPct;
    }

    /**
     * Maps t from one range to another range.
     * @param t The value to map.
     * @param fromMin The lower bound of the range that t is being mapped from.
     * @param fromMax The upper bound of the range that t is being mapped from.
     * @param toMin The lower bound of the range that t is being mapped to.
     * @param toMax The upper bound of the range that t is being mapped to.
     * @return The mapped value of t.
     */
    public static float mapToRange(float t, float fromMin, float fromMax, float toMin, float toMax,
            Interpolator interpolator) {
        if (fromMin == fromMax || toMin == toMax) {
            Log.e(TAG, "mapToRange: range has 0 length");
            return toMin;
        }
        float progress = getProgress(t, fromMin, fromMax);
        return mapRange(interpolator.getInterpolation(progress), toMin, toMax);
    }

    /** Bounds t between a lower and upper bound and maps the result to a range. */
    public static float mapBoundToRange(float t, float lowerBound, float upperBound,
            float toMin, float toMax, Interpolator interpolator) {
        return mapToRange(boundToRange(t, lowerBound, upperBound), lowerBound, upperBound,
                toMin, toMax, interpolator);
    }

    public static float getProgress(float current, float min, float max) {
        return Math.abs(current - min) / Math.abs(max - min);
    }

    public static float mapRange(float value, float min, float max) {
        return min + (value * (max - min));
    }

    /**
     * Trims the string, removing all whitespace at the beginning and end of the string.
     * Non-breaking whitespaces are also removed.
     */
    @NonNull
    public static String trim(CharSequence s) {
        if (s == null) {
            return "";
        }

        // Just strip any sequence of whitespace or java space characters from the beginning and end
        Matcher m = sTrimPattern.matcher(s);
        return m.replaceAll("$1");
    }

    /**
     * Calculates the height of a given string at a specific text size.
     */
    public static int calculateTextHeight(float textSizePx) {
        Paint p = new Paint();
        p.setTextSize(textSizePx);
        Paint.FontMetrics fm = p.getFontMetrics();
        return (int) Math.ceil(fm.bottom - fm.top);
    }

    public static boolean isRtl(Resources res) {
        return res.getConfiguration().getLayoutDirection() == View.LAYOUT_DIRECTION_RTL;
    }

    /** Converts a pixel value (px) to scale pixel value (SP) for the current device. */
    public static float pxToSp(float size) {
        return size / Resources.getSystem().getDisplayMetrics().scaledDensity;
    }

    public static float dpiFromPx(float size, int densityDpi) {
        float densityRatio = (float) densityDpi / DisplayMetrics.DENSITY_DEFAULT;
        return (size / densityRatio);
    }

    /** Converts a dp value to pixels for the current device. */
    public static int dpToPx(float dp) {
        return (int) (dp * Resources.getSystem().getDisplayMetrics().density);
    }

    /** Converts a dp value to pixels for a certain density. */
    public static int dpToPx(float dp, int densityDpi) {
        float densityRatio = (float) densityDpi / DisplayMetrics.DENSITY_DEFAULT;
        return (int) (dp * densityRatio);
    }

    public static int pxFromSp(float size, DisplayMetrics metrics) {
        return pxFromSp(size, metrics, 1f);
    }

    public static int pxFromSp(float size, DisplayMetrics metrics, float scale) {
        float value = scale * TypedValue.applyDimension(TypedValue.COMPLEX_UNIT_SP, size, metrics);
        return ResourceUtils.roundPxValueFromFloat(value);
    }

    public static String createDbSelectionQuery(String columnName, IntArray values) {
        return String.format(Locale.ENGLISH, "%s IN (%s)", columnName, values.toConcatString());
    }

    public static boolean isBootCompleted() {
        return "1".equals(getSystemProperty("sys.boot_completed", "1"));
    }

    public static String getSystemProperty(String property, String defaultValue) {
        try {
            Class clazz = Class.forName("android.os.SystemProperties");
            Method getter = clazz.getDeclaredMethod("get", String.class);
            String value = (String) getter.invoke(null, property);
            if (!TextUtils.isEmpty(value)) {
                return value;
            }
        } catch (Exception e) {
            Log.d(TAG, "Unable to read system properties");
        }
        return defaultValue;
    }

    /**
     * Ensures that a value is within given bounds. Specifically:
     * If value is less than lowerBound, return lowerBound; else if value is greater than upperBound,
     * return upperBound; else return value unchanged.
     */
    public static int boundToRange(int value, int lowerBound, int upperBound) {
        return Math.max(lowerBound, Math.min(value, upperBound));
    }

    /**
     * @see #boundToRange(int, int, int).
     */
    public static float boundToRange(float value, float lowerBound, float upperBound) {
        return Math.max(lowerBound, Math.min(value, upperBound));
    }

    /**
     * @see #boundToRange(int, int, int).
     */
    public static long boundToRange(long value, long lowerBound, long upperBound) {
        return Math.max(lowerBound, Math.min(value, upperBound));
    }

    /**
     * Wraps a message with a TTS span, so that a different message is spoken than
     * what is getting displayed.
     * @param msg original message
     * @param ttsMsg message to be spoken
     */
    public static CharSequence wrapForTts(CharSequence msg, String ttsMsg) {
        SpannableString spanned = new SpannableString(msg);
        spanned.setSpan(new TtsSpan.TextBuilder(ttsMsg).build(),
                0, spanned.length(), Spannable.SPAN_INCLUSIVE_INCLUSIVE);
        return spanned;
    }

    /**
     * Prefixes a text with the provided icon
     */
    public static CharSequence prefixTextWithIcon(Context context, int iconRes, CharSequence msg) {
        // Update the hint to contain the icon.
        // Prefix the original hint with two spaces. The first space gets replaced by the icon
        // using span. The second space is used for a singe space character between the hint
        // and the icon.
        SpannableString spanned = new SpannableString("  " + msg);
        spanned.setSpan(new TintedDrawableSpan(context, iconRes),
                0, 1, Spannable.SPAN_EXCLUSIVE_INCLUSIVE);
        return spanned;
    }

    public static boolean isWallpaperSupported(Context context) {
        return context.getSystemService(WallpaperManager.class).isWallpaperSupported();
    }

    public static boolean isWallpaperAllowed(Context context) {
        return context.getSystemService(WallpaperManager.class).isSetWallpaperAllowed();
    }

    public static boolean isBinderSizeError(Exception e) {
        return e.getCause() instanceof TransactionTooLargeException
                || e.getCause() instanceof DeadObjectException;
    }

    /**
     * Utility method to post a runnable on the handler, skipping the synchronization barriers.
     */
    public static void postAsyncCallback(Handler handler, Runnable callback) {
        Message msg = Message.obtain(handler, callback);
        msg.setAsynchronous(true);
        handler.sendMessage(msg);
    }

    /**
     * Utility method to allow background activity launch for the provided activity options
     */
    public static ActivityOptions allowBGLaunch(ActivityOptions options) {
        if (ATLEAST_U) {
            options.setPendingIntentBackgroundActivityStartMode(
                    ActivityOptions.MODE_BACKGROUND_ACTIVITY_START_ALLOWED);
        }
        return options;
    }

    /**
     * Returns the full drawable for info as multiple layers of AdaptiveIconDrawable. The second
     * drawable in the Pair is the badge used with the icon.
     *
     * @param useTheme If true, will theme icons when applicable
     */
    @SuppressLint("UseCompatLoadingForDrawables")
    @Nullable
    @WorkerThread
    public static <T extends Context & ActivityContext> Pair<AdaptiveIconDrawable, Drawable>
            getFullDrawable(T context, ItemInfo info, int width, int height, boolean useTheme) {
        useTheme &= Themes.isThemedIconEnabled(context);
        LauncherAppState appState = LauncherAppState.getInstance(context);
        Drawable mainIcon = null;

        Drawable badge = null;
        if ((info instanceof ItemInfoWithIcon iiwi) && !iiwi.usingLowResIcon()) {
            badge = iiwi.bitmap.getBadgeDrawable(context, useTheme);
        }

        if (info instanceof PendingAddShortcutInfo) {
            ShortcutConfigActivityInfo activityInfo =
                    ((PendingAddShortcutInfo) info).getActivityInfo(context);
            mainIcon = activityInfo.getFullResIcon(appState.getIconCache());
        } else if (info.itemType == LauncherSettings.Favorites.ITEM_TYPE_APPLICATION) {
            LauncherActivityInfo activityInfo = context.getSystemService(LauncherApps.class)
                    .resolveActivity(info.getIntent(), info.user);
            if (activityInfo == null) {
                return null;
            }
            mainIcon = appState.getIconProvider().getIcon(
                    activityInfo, appState.getInvariantDeviceProfile().fillResIconDpi);
        } else if (info.itemType == LauncherSettings.Favorites.ITEM_TYPE_DEEP_SHORTCUT) {
            List<ShortcutInfo> siList = ShortcutKey.fromItemInfo(info)
                    .buildRequest(context)
                    .query(ShortcutRequest.ALL);
            if (siList.isEmpty()) {
                return null;
            } else {
                ShortcutInfo si = siList.get(0);
                mainIcon = ShortcutCachingLogic.getIcon(context, si,
                        appState.getInvariantDeviceProfile().fillResIconDpi);
                // Only fetch badge if the icon is on workspace
                if (info.id != ItemInfo.NO_ID && badge == null) {
                    badge = appState.getIconCache().getShortcutInfoBadge(si)
                            .newIcon(context, FLAG_THEMED);
                }
            }
        } else if (info.itemType == LauncherSettings.Favorites.ITEM_TYPE_FOLDER) {
            FolderAdaptiveIcon icon = FolderAdaptiveIcon.createFolderAdaptiveIcon(
                    context, info.id, new Point(width, height));
            if (icon == null) {
                return null;
            }
            mainIcon =  icon;
            badge = icon.getBadge();
        }

        if (mainIcon == null) {
            return null;
        }
        AdaptiveIconDrawable result;
        if (mainIcon instanceof AdaptiveIconDrawable aid) {
            result = aid;
        } else {
            // Wrap the main icon in AID
            try (LauncherIcons li = LauncherIcons.obtain(context)) {
                result = li.wrapToAdaptiveIcon(mainIcon);
            }
        }
        if (result == null) {
            return null;
        }

        // Inject monochrome icon drawable
        if (ATLEAST_T && useTheme) {
            result.mutate();
            int[] colors = ThemedIconDrawable.getColors(context);
            Drawable mono = result.getMonochrome();

            if (mono != null) {
                mono.setTint(colors[1]);
            } else  if (info instanceof ItemInfoWithIcon iiwi) {
                // Inject a previously generated monochrome icon
                Bitmap monoBitmap = iiwi.bitmap.getMono();
                if (monoBitmap != null) {
                    // Use BitmapDrawable instead of FastBitmapDrawable so that the colorState is
                    // preserved in constantState
                    mono = new BitmapDrawable(monoBitmap);
                    mono.setColorFilter(new BlendModeColorFilter(colors[1], BlendMode.SRC_IN));
                    // Inset the drawable according to the AdaptiveIconDrawable layers
                    mono = new InsetDrawable(mono, getExtraInsetFraction() / 2);
                }
            }
            if (mono != null) {
                result = new AdaptiveIconDrawable(new ColorDrawable(colors[0]), mono);
            }
        }

        if (badge == null) {
            try (LauncherIcons li = LauncherIcons.obtain(context)) {
                badge = BitmapInfo.LOW_RES_INFO.withFlags(
                                li.getBitmapFlagOp(new BaseIconFactory.IconOptions().setUser(
                                        UserCache.INSTANCE.get(context).getUserInfo(info.user))))
                        .getBadgeDrawable(context, useTheme);
            }
            if (badge == null) {
                badge = new ColorDrawable(Color.TRANSPARENT);
            }
<<<<<<< HEAD
            ShortcutInfo si = (ShortcutInfo) obj;
            return LauncherAppState.getInstance(appState.getContext())
                    .getIconCache().getShortcutInfoBadge(si).newIcon(context, FLAG_THEMED);
        } else if (info.itemType == LauncherSettings.Favorites.ITEM_TYPE_FOLDER) {
            return ((FolderAdaptiveIcon) obj).getBadge();
        } else {
            final Drawable badge = LauncherIcons.obtain(context).getBadgeForUser(info.user);
            return badge == null ? new ColorDrawable(Color.TRANSPARENT) : badge;
=======
>>>>>>> 5f635e80
        }
        return Pair.create(result, badge);
    }

    public static float squaredHypot(float x, float y) {
        return x * x + y * y;
    }

    public static float squaredTouchSlop(Context context) {
        float slop = ViewConfiguration.get(context).getScaledTouchSlop();
        return slop * slop;
    }

    /**
     * Rotates `inOutBounds` by `delta` 90-degree increments. Rotation is visually CCW. Parent
     * sizes represent the "space" that will rotate carrying inOutBounds along with it to determine
     * the final bounds.
     */
    public static void rotateBounds(Rect inOutBounds, int parentWidth, int parentHeight,
            int delta) {
        int rdelta = ((delta % 4) + 4) % 4;
        int origLeft = inOutBounds.left;
        switch (rdelta) {
            case 0:
                return;
            case 1:
                inOutBounds.left = inOutBounds.top;
                inOutBounds.top = parentWidth - inOutBounds.right;
                inOutBounds.right = inOutBounds.bottom;
                inOutBounds.bottom = parentWidth - origLeft;
                return;
            case 2:
                inOutBounds.left = parentWidth - inOutBounds.right;
                inOutBounds.right = parentWidth - origLeft;
                return;
            case 3:
                inOutBounds.left = parentHeight - inOutBounds.bottom;
                inOutBounds.bottom = inOutBounds.right;
                inOutBounds.right = parentHeight - inOutBounds.top;
                inOutBounds.top = origLeft;
                return;
        }
    }

    /**
     * Make a color filter that blends a color into the destination based on a scalable amout.
     *
     * @param color to blend in.
     * @param tintAmount [0-1] 0 no tinting, 1 full color.
     * @return ColorFilter for tinting, or {@code null} if no filter is needed.
     */
    public static ColorFilter makeColorTintingColorFilter(int color, float tintAmount) {
        if (tintAmount == 0f) {
            return null;
        }
        return new LightingColorFilter(
                // This isn't blending in white, its making a multiplication mask for the base color
                ColorUtils.blendARGB(Color.WHITE, 0, tintAmount),
                ColorUtils.blendARGB(0, color, tintAmount));
    }

    public static Rect getViewBounds(@NonNull View v) {
        int[] pos = new int[2];
        v.getLocationOnScreen(pos);
        return new Rect(pos[0], pos[1], pos[0] + v.getWidth(), pos[1] + v.getHeight());
    }

    /**
     * Returns a list of screen-splitting options depending on the device orientation (split top for
     * portrait, split right for landscape)
     */
    public static List<SplitPositionOption> getSplitPositionOptions(
            DeviceProfile dp) {
        int splitIconRes = dp.isLeftRightSplit
                ? R.drawable.ic_split_horizontal
                : R.drawable.ic_split_vertical;
        int stagePosition = dp.isLeftRightSplit
                ? STAGE_POSITION_BOTTOM_OR_RIGHT
                : STAGE_POSITION_TOP_OR_LEFT;
        return Collections.singletonList(new SplitPositionOption(
                splitIconRes,
                R.string.recent_task_option_split_screen,
                stagePosition,
                STAGE_TYPE_MAIN
        ));
    }

    /** Logs the Scale and Translate properties of a matrix. Ignores skew and perspective. */
    public static void logMatrix(String label, Matrix matrix) {
        float[] matrixValues = new float[9];
        matrix.getValues(matrixValues);
        Log.d(label, String.format("%s: %s\nscale (x,y) = (%f, %f)\ntranslate (x,y) = (%f, %f)",
                label, matrix, matrixValues[Matrix.MSCALE_X], matrixValues[Matrix.MSCALE_Y],
                matrixValues[Matrix.MTRANS_X], matrixValues[Matrix.MTRANS_Y]
        ));
    }

    /**
     * Translates the {@code targetView} so that it overlaps with {@code exclusionBounds} as little
     * as possible, while remaining within {@code inclusionBounds}.
     * <p>
     * {@code inclusionBounds} will always take precedence over {@code exclusionBounds}, so if
     * {@code targetView} needs to be translated outside of {@code inclusionBounds} to fully fix an
     * overlap with {@code exclusionBounds}, then {@code targetView} will only be translated up to
     * the border of {@code inclusionBounds}.
     * <p>
     * Note: {@code targetViewBounds}, {@code inclusionBounds} and {@code exclusionBounds} must all
     * be in relation to the same reference point on screen.
     * <p>
     * @param targetView the view being translated
     * @param targetViewBounds the bounds of the {@code targetView}
     * @param inclusionBounds the bounds the {@code targetView} absolutely must stay within
     * @param exclusionBounds the bounds to try to move the {@code targetView} away from
     * @param adjustmentDirection the translation direction that should be attempted to fix an
     *                            overlap
     */
    public static void translateOverlappingView(
            @NonNull View targetView,
            @NonNull Rect targetViewBounds,
            @NonNull Rect inclusionBounds,
            @NonNull Rect exclusionBounds,
            @AdjustmentDirection int adjustmentDirection) {
        switch (adjustmentDirection) {
            case TRANSLATE_RIGHT:
                targetView.setTranslationX(Math.min(
                        // Translate to the right if the view is overlapping on the left.
                        Math.max(0, exclusionBounds.right - targetViewBounds.left),
                        // Do not translate beyond the inclusion bounds.
                        inclusionBounds.right - targetViewBounds.right));
                break;
            case TRANSLATE_LEFT:
                targetView.setTranslationX(Math.max(
                        // Translate to the left if the view is overlapping on the right.
                        Math.min(0, exclusionBounds.left - targetViewBounds.right),
                        // Do not translate beyond the inclusion bounds.
                        inclusionBounds.left - targetViewBounds.left));
                break;
            case TRANSLATE_DOWN:
                targetView.setTranslationY(Math.min(
                        // Translate downwards if the view is overlapping on the top.
                        Math.max(0, exclusionBounds.bottom - targetViewBounds.top),
                        // Do not translate beyond the inclusion bounds.
                        inclusionBounds.bottom - targetViewBounds.bottom));
                break;
            case TRANSLATE_UP:
                targetView.setTranslationY(Math.max(
                        // Translate upwards if the view is overlapping on the bottom.
                        Math.min(0, exclusionBounds.top - targetViewBounds.bottom),
                        // Do not translate beyond the inclusion bounds.
                        inclusionBounds.top - targetViewBounds.top));
                break;
            default:
                // No-Op
        }
    }
}<|MERGE_RESOLUTION|>--- conflicted
+++ resolved
@@ -79,11 +79,8 @@
 
 import com.android.launcher3.dragndrop.FolderAdaptiveIcon;
 import com.android.launcher3.graphics.TintedDrawableSpan;
-<<<<<<< HEAD
-=======
 import com.android.launcher3.icons.BaseIconFactory;
 import com.android.launcher3.icons.BitmapInfo;
->>>>>>> 5f635e80
 import com.android.launcher3.icons.LauncherIcons;
 import com.android.launcher3.icons.ShortcutCachingLogic;
 import com.android.launcher3.icons.ThemedIconDrawable;
@@ -688,17 +685,6 @@
             if (badge == null) {
                 badge = new ColorDrawable(Color.TRANSPARENT);
             }
-<<<<<<< HEAD
-            ShortcutInfo si = (ShortcutInfo) obj;
-            return LauncherAppState.getInstance(appState.getContext())
-                    .getIconCache().getShortcutInfoBadge(si).newIcon(context, FLAG_THEMED);
-        } else if (info.itemType == LauncherSettings.Favorites.ITEM_TYPE_FOLDER) {
-            return ((FolderAdaptiveIcon) obj).getBadge();
-        } else {
-            final Drawable badge = LauncherIcons.obtain(context).getBadgeForUser(info.user);
-            return badge == null ? new ColorDrawable(Color.TRANSPARENT) : badge;
-=======
->>>>>>> 5f635e80
         }
         return Pair.create(result, badge);
     }
