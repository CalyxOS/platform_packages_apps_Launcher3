/*
 * Copyright (C) 2020 The Android Open Source Project
 *
 * Licensed under the Apache License, Version 2.0 (the "License");
 * you may not use this file except in compliance with the License.
 * You may obtain a copy of the License at
 *
 *      http://www.apache.org/licenses/LICENSE-2.0
 *
 * Unless required by applicable law or agreed to in writing, software
 * distributed under the License is distributed on an "AS IS" BASIS,
 * WITHOUT WARRANTIES OR CONDITIONS OF ANY KIND, either express or implied.
 * See the License for the specific language governing permissions and
 * limitations under the License.
 */
package com.android.launcher3.allapps;

import static com.android.launcher3.workprofile.PersonalWorkSlidingTabStrip.getTabWidth;

import android.content.Context;
import android.util.AttributeSet;
import android.view.View;
import android.view.ViewGroup;
import android.view.animation.Animation;
import android.view.animation.AnimationUtils;
import android.widget.FrameLayout;
import android.widget.TextView;

import com.android.launcher3.R;
import com.android.launcher3.Utilities;
import com.android.launcher3.model.StringCache;
import com.android.launcher3.views.ActivityContext;

/**
 * Work profile toggle switch shown at the bottom of AllApps work tab
 */
public class WorkEduCard extends FrameLayout implements
        View.OnClickListener,
        Animation.AnimationListener {

    private final ActivityContext mActivityContext;
    Animation mDismissAnim;
    private int mPosition = -1;

    public WorkEduCard(Context context) {
        this(context, null, 0);
    }

    public WorkEduCard(Context context, AttributeSet attrs) {
        this(context, attrs, 0);
    }

    public WorkEduCard(Context context, AttributeSet attrs, int defStyleAttr) {
        super(context, attrs, defStyleAttr);
        mActivityContext = ActivityContext.lookupContext(getContext());
        mDismissAnim = AnimationUtils.loadAnimation(context, android.R.anim.fade_out);
        mDismissAnim.setDuration(500);
        mDismissAnim.setAnimationListener(this);
    }

    @Override
    protected void onAttachedToWindow() {
        super.onAttachedToWindow();
        mDismissAnim.reset();
    }

    @Override
    protected void onDetachedFromWindow() {
        super.onDetachedFromWindow();
        mDismissAnim.cancel();
    }

    @Override
    protected void onFinishInflate() {
        super.onFinishInflate();
        findViewById(R.id.action_btn).setOnClickListener(this);
<<<<<<< HEAD
=======

        StringCache cache = mActivityContext.getStringCache();
        if (cache != null) {
            TextView title = findViewById(R.id.work_apps_paused_title);
            title.setText(cache.workProfileEdu);
        }
>>>>>>> 0385aa48
    }

    @Override
    public void onClick(View view) {
        startAnimation(mDismissAnim);
        Utilities.getPrefs(getContext()).edit().putInt(WorkProfileManager.KEY_WORK_EDU_STEP,
                1).apply();
    }

    @Override
    public void onAnimationEnd(Animation animation) {
        removeCard();
    }

    @Override
    public void onAnimationRepeat(Animation animation) { }

    @Override
    public void onAnimationStart(Animation animation) { }

    private void removeCard() {
        if (mPosition == -1) {
            if (getParent() != null) ((ViewGroup) getParent()).removeView(WorkEduCard.this);
        } else {
            AllAppsRecyclerView rv = mActivityContext.getAppsView().mAH.get(
                    ActivityAllAppsContainerView.AdapterHolder.WORK).mRecyclerView;
            rv.getApps().getAdapterItems().remove(mPosition);
            rv.getAdapter().notifyItemRemoved(mPosition);
        }
    }

    @Override
    protected void onMeasure(int widthMeasureSpec, int heightMeasureSpec) {
        int size = MeasureSpec.getSize(widthMeasureSpec);
        findViewById(R.id.wrapper).getLayoutParams().width = getTabWidth(getContext(), size);
        super.onMeasure(widthMeasureSpec, heightMeasureSpec);
    }

    public void setPosition(int position) {
        mPosition = position;
    }
}<|MERGE_RESOLUTION|>--- conflicted
+++ resolved
@@ -74,15 +74,12 @@
     protected void onFinishInflate() {
         super.onFinishInflate();
         findViewById(R.id.action_btn).setOnClickListener(this);
-<<<<<<< HEAD
-=======
 
         StringCache cache = mActivityContext.getStringCache();
         if (cache != null) {
             TextView title = findViewById(R.id.work_apps_paused_title);
             title.setText(cache.workProfileEdu);
         }
->>>>>>> 0385aa48
     }
 
     @Override
