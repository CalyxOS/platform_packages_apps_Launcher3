/*
 * Copyright (C) 2022 The Android Open Source Project
 *
 * Licensed under the Apache License, Version 2.0 (the "License");
 * you may not use this file except in compliance with the License.
 * You may obtain a copy of the License at
 *
 *      http://www.apache.org/licenses/LICENSE-2.0
 *
 * Unless required by applicable law or agreed to in writing, software
 * distributed under the License is distributed on an "AS IS" BASIS,
 * WITHOUT WARRANTIES OR CONDITIONS OF ANY KIND, either express or implied.
 * See the License for the specific language governing permissions and
 * limitations under the License.
 */
package com.android.launcher3.allapps;

import static com.android.launcher3.Flags.enableExpandingPauseWorkButton;
import static com.android.launcher3.allapps.ActivityAllAppsContainerView.AdapterHolder.MAIN;
import static com.android.launcher3.allapps.ActivityAllAppsContainerView.AdapterHolder.SEARCH;
import static com.android.launcher3.allapps.BaseAllAppsAdapter.VIEW_TYPE_WORK_DISABLED_CARD;
import static com.android.launcher3.allapps.BaseAllAppsAdapter.VIEW_TYPE_WORK_EDU_CARD;
import static com.android.launcher3.config.FeatureFlags.ALL_APPS_GONE_VISIBILITY;
import static com.android.launcher3.config.FeatureFlags.ENABLE_ALL_APPS_RV_PREINFLATION;
import static com.android.launcher3.logging.StatsLogManager.LauncherEvent.LAUNCHER_ALLAPPS_COUNT;
import static com.android.launcher3.logging.StatsLogManager.LauncherEvent.LAUNCHER_ALLAPPS_TAP_ON_PERSONAL_TAB;
import static com.android.launcher3.logging.StatsLogManager.LauncherEvent.LAUNCHER_ALLAPPS_TAP_ON_WORK_TAB;
import static com.android.launcher3.util.Executors.MAIN_EXECUTOR;
import static com.android.launcher3.util.ScrollableLayoutManager.PREDICTIVE_BACK_MIN_SCALE;

import android.animation.Animator;
import android.animation.AnimatorListenerAdapter;
import android.animation.ValueAnimator;
import android.content.Context;
import android.graphics.Canvas;
import android.graphics.Color;
import android.graphics.Outline;
import android.graphics.Paint;
import android.graphics.Path;
import android.graphics.Path.Direction;
import android.graphics.Point;
import android.graphics.Rect;
import android.graphics.RectF;
import android.os.Bundle;
import android.os.Parcelable;
import android.os.Process;
import android.os.UserManager;
import android.util.AttributeSet;
import android.util.FloatProperty;
import android.util.Log;
import android.util.SparseArray;
import android.view.KeyEvent;
import android.view.LayoutInflater;
import android.view.MotionEvent;
import android.view.View;
import android.view.ViewGroup;
import android.view.ViewOutlineProvider;
import android.view.WindowInsets;
import android.widget.Button;
import android.widget.RelativeLayout;

import androidx.annotation.NonNull;
import androidx.annotation.Nullable;
import androidx.annotation.Px;
import androidx.annotation.VisibleForTesting;
import androidx.core.graphics.ColorUtils;
import androidx.recyclerview.widget.RecyclerView;

import com.android.launcher3.DeviceProfile;
import com.android.launcher3.DeviceProfile.OnDeviceProfileChangeListener;
import com.android.launcher3.DragSource;
import com.android.launcher3.DropTarget.DragObject;
import com.android.launcher3.Flags;
import com.android.launcher3.Insettable;
import com.android.launcher3.InsettableFrameLayout;
import com.android.launcher3.R;
import com.android.launcher3.Utilities;
import com.android.launcher3.allapps.BaseAllAppsAdapter.AdapterItem;
import com.android.launcher3.allapps.search.AllAppsSearchUiDelegate;
import com.android.launcher3.allapps.search.SearchAdapterProvider;
import com.android.launcher3.config.FeatureFlags;
import com.android.launcher3.keyboard.FocusedItemDecorator;
import com.android.launcher3.keyboard.ViewGroupFocusHelper;
import com.android.launcher3.model.StringCache;
import com.android.launcher3.model.data.ItemInfo;
import com.android.launcher3.pm.UserCache;
import com.android.launcher3.recyclerview.AllAppsRecyclerViewPool;
import com.android.launcher3.util.ItemInfoMatcher;
import com.android.launcher3.util.Themes;
import com.android.launcher3.views.ActivityContext;
import com.android.launcher3.views.BaseDragLayer;
import com.android.launcher3.views.RecyclerViewFastScroller;
import com.android.launcher3.views.ScrimView;
import com.android.launcher3.views.SpringRelativeLayout;
import com.android.launcher3.workprofile.PersonalWorkSlidingTabStrip;

import java.util.ArrayList;
import java.util.Arrays;
import java.util.List;
import java.util.function.Predicate;
import java.util.stream.Stream;

/**
 * All apps container view with search support for use in a dragging activity.
 *
 * @param <T> Type of context inflating all apps.
 */
public class ActivityAllAppsContainerView<T extends Context & ActivityContext>
        extends SpringRelativeLayout implements DragSource, Insettable,
        OnDeviceProfileChangeListener, PersonalWorkSlidingTabStrip.OnActivePageChangedListener,
        ScrimView.ScrimDrawingController {


    public static final FloatProperty<ActivityAllAppsContainerView<?>> BOTTOM_SHEET_ALPHA =
            new FloatProperty<>("bottomSheetAlpha") {
                @Override
                public Float get(ActivityAllAppsContainerView<?> containerView) {
                    return containerView.mBottomSheetAlpha;
                }

                @Override
                public void setValue(ActivityAllAppsContainerView<?> containerView, float v) {
                    containerView.setBottomSheetAlpha(v);
                }
            };

    public static final float PULL_MULTIPLIER = .02f;
    public static final float FLING_VELOCITY_MULTIPLIER = 1200f;
    protected static final String BUNDLE_KEY_CURRENT_PAGE = "launcher.allapps.current_page";
<<<<<<< HEAD
    // As of this writing, search transition does not seem to work properly, so set duration to 0.
    private static final long DEFAULT_SEARCH_TRANSITION_DURATION_MS = 0;
=======
    private static final int SCROLL_TO_BOTTOM_DURATION = 500;
    private static final long DEFAULT_SEARCH_TRANSITION_DURATION_MS = 300;
>>>>>>> fb095226
    // Render the header protection at all times to debug clipping issues.
    private static final boolean DEBUG_HEADER_PROTECTION = false;
    /** Context of an activity or window that is inflating this container. */

    protected final T mActivityContext;
    protected final List<AdapterHolder> mAH;
    protected final Predicate<ItemInfo> mPersonalMatcher = ItemInfoMatcher.ofUser(
            Process.myUserHandle());
    protected WorkProfileManager mWorkManager;
    protected final PrivateProfileManager mPrivateProfileManager;
    protected final Point mFastScrollerOffset = new Point();
    protected final int mScrimColor;
    protected final float mHeaderThreshold;
    protected final AllAppsSearchUiDelegate mSearchUiDelegate;

    // Used to animate Search results out and A-Z apps in, or vice-versa.
    private final SearchTransitionController mSearchTransitionController;
    private final Paint mHeaderPaint = new Paint(Paint.ANTI_ALIAS_FLAG);
    private final Rect mInsets = new Rect();
    private final AllAppsStore<T> mAllAppsStore;
    private final RecyclerView.OnScrollListener mScrollListener =
            new RecyclerView.OnScrollListener() {
                @Override
                public void onScrolled(@NonNull RecyclerView recyclerView, int dx, int dy) {
                    updateHeaderScroll(recyclerView.computeVerticalScrollOffset());
                }
            };
    private final Paint mNavBarScrimPaint;
    private final int mHeaderProtectionColor;
    private final Path mTmpPath = new Path();
    private final RectF mTmpRectF = new RectF();
    protected AllAppsPagedView mViewPager;
    protected FloatingHeaderView mHeader;
    protected View mBottomSheetBackground;
    protected RecyclerViewFastScroller mFastScroller;

    /**
     * View that defines the search box. Result is rendered inside {@link #mSearchRecyclerView}.
     */
    protected View mSearchContainer;
    protected SearchUiManager mSearchUiManager;
    protected boolean mUsingTabs;
    protected RecyclerViewFastScroller mTouchHandler;

    /** {@code true} when rendered view is in search state instead of the scroll state. */
    private boolean mIsSearching;
    private boolean mRebindAdaptersAfterSearchAnimation;
    private int mNavBarScrimHeight = 0;
    private SearchRecyclerView mSearchRecyclerView;
    protected SearchAdapterProvider<?> mMainAdapterProvider;
    private View mBottomSheetHandleArea;
    private boolean mHasWorkApps;
    private boolean mHasPrivateApps;
    private float[] mBottomSheetCornerRadii;
    private ScrimView mScrimView;
    private int mHeaderColor;
    private int mBottomSheetBackgroundColor;
    private float mBottomSheetAlpha = 1f;
    private boolean mForceBottomSheetVisible;
    private int mTabsProtectionAlpha;
    @Nullable private AllAppsTransitionController mAllAppsTransitionController;

    private PrivateSpaceHeaderViewController mPrivateSpaceHeaderViewController;

    public ActivityAllAppsContainerView(Context context) {
        this(context, null);
    }

    public ActivityAllAppsContainerView(Context context, AttributeSet attrs) {
        this(context, attrs, 0);
    }

    public ActivityAllAppsContainerView(Context context, AttributeSet attrs, int defStyleAttr) {
        super(context, attrs, defStyleAttr);
        mActivityContext = ActivityContext.lookupContext(context);
        mAllAppsStore = new AllAppsStore<>(mActivityContext);

        mScrimColor = Themes.getAttrColor(context, R.attr.allAppsScrimColor);
        mHeaderThreshold = getResources().getDimensionPixelSize(
                R.dimen.dynamic_grid_cell_border_spacing);
        mHeaderProtectionColor = Themes.getAttrColor(context, R.attr.allappsHeaderProtectionColor);

        mWorkManager = new WorkProfileManager(
                mActivityContext.getSystemService(UserManager.class),
                this,
                mActivityContext.getStatsLogManager(),
                UserCache.INSTANCE.get(mActivityContext));
        mPrivateProfileManager = new PrivateProfileManager(
                mActivityContext.getSystemService(UserManager.class),
                this,
                mActivityContext.getStatsLogManager(),
                UserCache.INSTANCE.get(mActivityContext));
        mAH = Arrays.asList(null, null, null);
        mNavBarScrimPaint = new Paint();
        mNavBarScrimPaint.setColor(Themes.getNavBarScrimColor(mActivityContext));

        AllAppsStore.OnUpdateListener onAppsUpdated = this::onAppsUpdated;
        mAllAppsStore.addUpdateListener(onAppsUpdated);

        // This is a focus listener that proxies focus from a view into the list view.  This is to
        // work around the search box from getting first focus and showing the cursor.
        setOnFocusChangeListener((v, hasFocus) -> {
            if (hasFocus && getActiveRecyclerView() != null) {
                getActiveRecyclerView().requestFocus();
            }
        });
        mSearchUiDelegate = createSearchUiDelegate();
        initContent();

        mSearchTransitionController = new SearchTransitionController(this);
    }

    /** Creates the delegate for initializing search. */
    protected AllAppsSearchUiDelegate createSearchUiDelegate() {
        return new AllAppsSearchUiDelegate(this);
    }

    public AllAppsSearchUiDelegate getSearchUiDelegate() {
        return mSearchUiDelegate;
    }

    /**
     * Initializes the view hierarchy and internal variables. Any initialization which actually uses
     * these members should be done in {@link #onFinishInflate()}.
     * In terms of subclass initialization, the following would be parallel order for activity:
     *   initContent -> onPreCreate
     *   constructor/init -> onCreate
     *   onFinishInflate -> onPostCreate
     */
    protected void initContent() {
        mMainAdapterProvider = mSearchUiDelegate.createMainAdapterProvider();
        if (Flags.enablePrivateSpace()) {
            mPrivateSpaceHeaderViewController =
                    new PrivateSpaceHeaderViewController(this, mPrivateProfileManager);
        }

        mAH.set(AdapterHolder.MAIN, new AdapterHolder(AdapterHolder.MAIN,
                new AlphabeticalAppsList<>(mActivityContext,
                        mAllAppsStore,
                        null,
                        mPrivateProfileManager)));
        mAH.set(AdapterHolder.WORK, new AdapterHolder(AdapterHolder.WORK,
                new AlphabeticalAppsList<>(mActivityContext, mAllAppsStore, mWorkManager, null)));
        mAH.set(SEARCH, new AdapterHolder(SEARCH,
                new AlphabeticalAppsList<>(mActivityContext, null, null, null)));

        getLayoutInflater().inflate(R.layout.all_apps_content, this);
        mHeader = findViewById(R.id.all_apps_header);
        mBottomSheetBackground = findViewById(R.id.bottom_sheet_background);
        mBottomSheetHandleArea = findViewById(R.id.bottom_sheet_handle_area);
        mSearchRecyclerView = findViewById(R.id.search_results_list_view);
        mFastScroller = findViewById(R.id.fast_scroller);
        mFastScroller.setPopupView(findViewById(R.id.fast_scroller_popup));

        mSearchContainer = inflateSearchBar();
        if (!isSearchBarFloating()) {
            // Add the search box above everything else in this container (if the flag is enabled,
            // it's added to drag layer in onAttach instead).
            addView(mSearchContainer);
        }
        mSearchUiManager = (SearchUiManager) mSearchContainer;
    }

    @Override
    protected void onFinishInflate() {
        super.onFinishInflate();

        mAH.get(SEARCH).setup(mSearchRecyclerView,
                /* Filter out A-Z apps */ itemInfo -> false);
        rebindAdapters(true /* force */);
        float cornerRadius = Themes.getDialogCornerRadius(getContext());
        mBottomSheetCornerRadii = new float[]{
                cornerRadius,
                cornerRadius, // Top left radius in px
                cornerRadius,
                cornerRadius, // Top right radius in px
                0,
                0, // Bottom right
                0,
                0 // Bottom left
        };
        mBottomSheetBackgroundColor =
                Themes.getAttrColor(getContext(), R.attr.materialColorSurfaceDim);
        updateBackgroundVisibility(mActivityContext.getDeviceProfile());
        mSearchUiManager.initializeSearch(this);
    }

    @Override
    protected void onAttachedToWindow() {
        super.onAttachedToWindow();
        if (isSearchBarFloating()) {
            // Note: for Taskbar this is removed in TaskbarAllAppsController#cleanUpOverlay when the
            // panel is closed. Can't do so in onDetach because we are also a child of drag layer
            // so can't remove its views during that dispatch.
            mActivityContext.getDragLayer().addView(mSearchContainer);
            mSearchUiDelegate.onInitializeSearchBar();
        }
        mActivityContext.addOnDeviceProfileChangeListener(this);
    }

    @Override
    protected void onDetachedFromWindow() {
        super.onDetachedFromWindow();
        mActivityContext.removeOnDeviceProfileChangeListener(this);
    }

    public SearchUiManager getSearchUiManager() {
        return mSearchUiManager;
    }

    public View getBottomSheetBackground() {
        return mBottomSheetBackground;
    }

    /**
     * Temporarily force the bottom sheet to be visible on non-tablets.
     *
     * @param force {@code true} means bottom sheet will be visible on phones until {@code reset()}.
     */
    public void forceBottomSheetVisible(boolean force) {
        mForceBottomSheetVisible = force;
        updateBackgroundVisibility(mActivityContext.getDeviceProfile());
    }

    public View getSearchView() {
        return mSearchContainer;
    }

    /** Invoke when the current search session is finished. */
    public void onClearSearchResult() {
        getMainAdapterProvider().clearHighlightedItem();
        animateToSearchState(false);
        rebindAdapters();
    }

    /**
     * Sets results list for search
     */
    public void setSearchResults(ArrayList<AdapterItem> results) {
        getMainAdapterProvider().clearHighlightedItem();
        if (getSearchResultList().setSearchResults(results)) {
            getSearchRecyclerView().onSearchResultsChanged();
        }
        if (results != null) {
            animateToSearchState(true);
        }
    }

    /**
     * Sets results list for search.
     *
     * @param searchResultCode indicates if the result is final or intermediate for a given query
     *                         since we can get search results from multiple sources.
     */
    public void setSearchResults(ArrayList<AdapterItem> results, int searchResultCode) {
        setSearchResults(results);
        mSearchUiDelegate.onSearchResultsChanged(results, searchResultCode);
    }

    private void animateToSearchState(boolean goingToSearch) {
        animateToSearchState(goingToSearch, DEFAULT_SEARCH_TRANSITION_DURATION_MS);
    }

    public void setAllAppsTransitionController(
            AllAppsTransitionController allAppsTransitionController) {
        mAllAppsTransitionController = allAppsTransitionController;
    }

    private void animateToSearchState(boolean goingToSearch, long durationMs) {
        if (!mSearchTransitionController.isRunning() && goingToSearch == isSearching()) {
            return;
        }
        mFastScroller.setVisibility(goingToSearch ? INVISIBLE : VISIBLE);
        if (goingToSearch) {
            // Fade out the button to pause work apps.
            mWorkManager.onActivePageChanged(SEARCH);
        } else if (mAllAppsTransitionController != null) {
            // If exiting search, revert predictive back scale on all apps
            mAllAppsTransitionController.animateAllAppsToNoScale();
        }
        mSearchTransitionController.animateToState(goingToSearch, durationMs,
                /* onEndRunnable = */ () -> {
                    mIsSearching = goingToSearch;
                    updateSearchResultsVisibility();
                    int previousPage = getCurrentPage();
                    if (mRebindAdaptersAfterSearchAnimation) {
                        rebindAdapters(false);
                        mRebindAdaptersAfterSearchAnimation = false;
                    }

                    if (goingToSearch) {
                        mSearchUiDelegate.onAnimateToSearchStateCompleted();
                    } else {
                        setSearchResults(null);
                        if (mViewPager != null) {
                            mViewPager.setCurrentPage(previousPage);
                        }
                        onActivePageChanged(previousPage);
                    }
                });
    }

    public boolean shouldContainerScroll(MotionEvent ev) {
        BaseDragLayer dragLayer = mActivityContext.getDragLayer();
        // IF the MotionEvent is inside the search box or handle area, and the container keeps on
        // receiving touch input, container should move down.
        if (dragLayer.isEventOverView(mSearchContainer, ev)
                || dragLayer.isEventOverView(mBottomSheetHandleArea, ev)) {
            return true;
        }
        AllAppsRecyclerView rv = getActiveRecyclerView();
        if (rv == null) {
            return true;
        }
        if (rv.getScrollbar() != null
                && rv.getScrollbar().getThumbOffsetY() >= 0
                && dragLayer.isEventOverView(rv.getScrollbar(), ev)) {
            return false;
        }
        // Scroll if not within the container view (e.g. over large-screen scrim).
        if (!dragLayer.isEventOverView(getVisibleContainerView(), ev)) {
            return true;
        }
        return rv.shouldContainerScroll(ev, dragLayer);
    }

    /**
     * Resets the UI to be ready for fresh interactions in the future. Exits search and returns to
     * A-Z apps list.
     *
     * @param animate Whether to animate the header during the reset (e.g. switching profile tabs).
     */
    public void reset(boolean animate) {
        reset(animate, true);
    }

    /**
     * Resets the UI to be ready for fresh interactions in the future.
     *
     * @param animate Whether to animate the header during the reset (e.g. switching profile tabs).
     * @param exitSearch Whether to force exit the search state and return to A-Z apps list.
     */
    public void reset(boolean animate, boolean exitSearch) {
        for (int i = 0; i < mAH.size(); i++) {
            if (mAH.get(i).mRecyclerView != null) {
                mAH.get(i).mRecyclerView.scrollToTop();
            }
        }
        if (mTouchHandler != null) {
            mTouchHandler.endFastScrolling();
        }
        if (mHeader != null && mHeader.getVisibility() == VISIBLE) {
            mHeader.reset(animate);
        }
        forceBottomSheetVisible(false);
        // Reset the base recycler view after transitioning home.
        updateHeaderScroll(0);
        if (exitSearch) {
            // Reset the search bar after transitioning home.
            MAIN_EXECUTOR.getHandler().post(mSearchUiManager::resetSearch);
            // Animate to A-Z with 0 time to reset the animation with proper state management.
            animateToSearchState(false, 0);
        }
        if (isSearching()) {
            mWorkManager.reset();
        }
    }

    /**
     * Exits search and returns to A-Z apps list. Scroll to the bottom.
     */
    public void resetAndScrollToBottom() {
        if (mTouchHandler != null) {
            mTouchHandler.endFastScrolling();
        }

        // Reset the base recycler view after transitioning home.
        updateHeaderScroll(0);

        // Animate to A-Z with 0 time to reset the animation with proper state management.
        animateToSearchState(false, 0);

        MAIN_EXECUTOR.getHandler().post(() -> {
            // Reset the search bar after transitioning home.
            mSearchUiManager.resetSearch();
            // Switch to the main tab
            switchToTab(ActivityAllAppsContainerView.AdapterHolder.MAIN);
            // Scroll to bottom
            getActiveRecyclerView().scrollToBottomWithMotion(SCROLL_TO_BOTTOM_DURATION);
        });
    }

    @Override
    public boolean dispatchKeyEvent(KeyEvent event) {
        mSearchUiManager.preDispatchKeyEvent(event);
        return super.dispatchKeyEvent(event);
    }

    public String getDescription() {
        if (!mUsingTabs && isSearching()) {
            return getContext().getString(R.string.all_apps_search_results);
        } else {
            StringCache cache = mActivityContext.getStringCache();
            if (mUsingTabs) {
                if (cache != null) {
                    return isPersonalTab()
                            ? cache.allAppsPersonalTabAccessibility
                            : cache.allAppsWorkTabAccessibility;
                } else {
                    return isPersonalTab()
                            ? getContext().getString(R.string.all_apps_button_personal_label)
                            : getContext().getString(R.string.all_apps_button_work_label);
                }
            }
            return getContext().getString(R.string.all_apps_button_label);
        }
    }

    public boolean isSearching() {
        return mIsSearching;
    }

    @Override
    public void onActivePageChanged(int currentActivePage) {
        if (mSearchTransitionController.isRunning()) {
            // Will be called at the end of the animation.
            return;
        }
        if (currentActivePage != SEARCH) {
            mActivityContext.hideKeyboard();
        }
        if (mAH.get(currentActivePage).mRecyclerView != null) {
            mAH.get(currentActivePage).mRecyclerView.bindFastScrollbar(mFastScroller);
        }
        // Header keeps track of active recycler view to properly render header protection.
        mHeader.setActiveRV(currentActivePage);
        reset(true /* animate */, !isSearching() /* exitSearch */);

        mWorkManager.onActivePageChanged(currentActivePage);
    }

    protected void rebindAdapters() {
        rebindAdapters(false /* force */);
    }

    protected void rebindAdapters(boolean force) {
        if (mSearchTransitionController.isRunning()) {
            mRebindAdaptersAfterSearchAnimation = true;
            return;
        }
        updateSearchResultsVisibility();

        boolean showTabs = shouldShowTabs();
        if (showTabs == mUsingTabs && !force) {
            return;
        }

        if (!FeatureFlags.ENABLE_SEARCH_RESULT_BACKGROUND_DRAWABLES.get()) {
            RecyclerView.ItemDecoration decoration = getMainAdapterProvider().getDecorator();
            getSearchRecyclerView().removeItemDecoration(decoration);
            getSearchRecyclerView().addItemDecoration(decoration);
        }

        // replaceAppsRVcontainer() needs to use both mUsingTabs value to remove the old view AND
        // showTabs value to create new view. Hence the mUsingTabs new value assignment MUST happen
        // after this call.
        replaceAppsRVContainer(showTabs);
        mUsingTabs = showTabs;

        mAllAppsStore.unregisterIconContainer(mAH.get(AdapterHolder.MAIN).mRecyclerView);
        mAllAppsStore.unregisterIconContainer(mAH.get(AdapterHolder.WORK).mRecyclerView);
        mAllAppsStore.unregisterIconContainer(mAH.get(AdapterHolder.SEARCH).mRecyclerView);

        final AllAppsRecyclerView mainRecyclerView;
        final AllAppsRecyclerView workRecyclerView;
        if (mUsingTabs) {
            mainRecyclerView = (AllAppsRecyclerView) mViewPager.getChildAt(0);
            workRecyclerView = (AllAppsRecyclerView) mViewPager.getChildAt(1);
            mAH.get(AdapterHolder.MAIN).setup(mainRecyclerView, mPersonalMatcher);
            mAH.get(AdapterHolder.WORK).setup(workRecyclerView, mWorkManager.getItemInfoMatcher());
            workRecyclerView.setId(R.id.apps_list_view_work);
            if (enableExpandingPauseWorkButton()
                    || FeatureFlags.ENABLE_EXPANDING_PAUSE_WORK_BUTTON.get()) {
                mAH.get(AdapterHolder.WORK).mRecyclerView.addOnScrollListener(
                        mWorkManager.newScrollListener());
            }
            mViewPager.getPageIndicator().setActiveMarker(AdapterHolder.MAIN);
            findViewById(R.id.tab_personal)
                    .setOnClickListener((View view) -> {
                        if (mViewPager.snapToPage(AdapterHolder.MAIN)) {
                            mActivityContext.getStatsLogManager().logger()
                                    .log(LAUNCHER_ALLAPPS_TAP_ON_PERSONAL_TAB);
                        }
                    });
            findViewById(R.id.tab_work)
                    .setOnClickListener((View view) -> {
                        if (mViewPager.snapToPage(AdapterHolder.WORK)) {
                            mActivityContext.getStatsLogManager().logger()
                                    .log(LAUNCHER_ALLAPPS_TAP_ON_WORK_TAB);
                        }
                    });
            setDeviceManagementResources();
            if (mHeader.isSetUp()) {
                onActivePageChanged(mViewPager.getNextPage());
            }
        } else {
            mainRecyclerView = findViewById(R.id.apps_list_view);
            workRecyclerView = null;
            mAH.get(AdapterHolder.MAIN).setup(mainRecyclerView, mPersonalMatcher);
            mAH.get(AdapterHolder.WORK).mRecyclerView = null;
        }
        setUpCustomRecyclerViewPool(
                mainRecyclerView,
                workRecyclerView,
                mAllAppsStore.getRecyclerViewPool());
        setupHeader();

        if (isSearchBarFloating()) {
            // Keep the scroller above the search bar.
            RelativeLayout.LayoutParams scrollerLayoutParams =
                    (LayoutParams) mFastScroller.getLayoutParams();
            scrollerLayoutParams.bottomMargin = mSearchContainer.getHeight()
                    + getResources().getDimensionPixelSize(
                            R.dimen.fastscroll_bottom_margin_floating_search);
        }

        mAllAppsStore.registerIconContainer(mAH.get(AdapterHolder.MAIN).mRecyclerView);
        mAllAppsStore.registerIconContainer(mAH.get(AdapterHolder.WORK).mRecyclerView);
        mAllAppsStore.registerIconContainer(mAH.get(AdapterHolder.SEARCH).mRecyclerView);
    }

    /**
     * If {@link ENABLE_ALL_APPS_RV_PREINFLATION} is enabled, wire custom
     * {@link RecyclerView.RecycledViewPool} to main and work {@link AllAppsRecyclerView}.
     *
     * Then if {@link ALL_APPS_GONE_VISIBILITY} is enabled, update max pool size. This is because
     * all apps rv's hidden visibility is changed to {@link View#GONE} from {@link View#INVISIBLE),
     * thus we cannot rely on layout pass to update pool size.
     */
    private static void setUpCustomRecyclerViewPool(
            @NonNull AllAppsRecyclerView mainRecyclerView,
            @Nullable AllAppsRecyclerView workRecyclerView,
            @NonNull AllAppsRecyclerViewPool recycledViewPool) {
        if (!ENABLE_ALL_APPS_RV_PREINFLATION.get()) {
            return;
        }
        final boolean hasWorkProfile = workRecyclerView != null;
        recycledViewPool.setHasWorkProfile(hasWorkProfile);
        mainRecyclerView.setRecycledViewPool(recycledViewPool);
        if (workRecyclerView != null) {
            workRecyclerView.setRecycledViewPool(recycledViewPool);
        }
        if (ALL_APPS_GONE_VISIBILITY.get()) {
            mainRecyclerView.updatePoolSize(hasWorkProfile);
        }
    }

    private void replaceAppsRVContainer(boolean showTabs) {
        for (int i = AdapterHolder.MAIN; i <= AdapterHolder.WORK; i++) {
            AdapterHolder adapterHolder = mAH.get(i);
            if (adapterHolder.mRecyclerView != null) {
                adapterHolder.mRecyclerView.setLayoutManager(null);
                adapterHolder.mRecyclerView.setAdapter(null);
            }
        }
        View oldView = getAppsRecyclerViewContainer();
        int index = indexOfChild(oldView);
        removeView(oldView);
        int layout = showTabs ? R.layout.all_apps_tabs : R.layout.all_apps_rv_layout;
        final View rvContainer = getLayoutInflater().inflate(layout, this, false);
        addView(rvContainer, index);
        if (showTabs) {
            mViewPager = (AllAppsPagedView) rvContainer;
            mViewPager.initParentViews(this);
            mViewPager.getPageIndicator().setOnActivePageChangedListener(this);
            mViewPager.setOutlineProvider(new ViewOutlineProvider() {
                @Override
                public void getOutline(View view, Outline outline) {
                    @Px final int bottomOffsetPx =
                            (int) (ActivityAllAppsContainerView.this.getMeasuredHeight()
                                    * PREDICTIVE_BACK_MIN_SCALE);
                    outline.setRect(
                            0,
                            0,
                            view.getMeasuredWidth(),
                            view.getMeasuredHeight() + bottomOffsetPx);
                }
            });

            mWorkManager.reset();
            post(() -> mAH.get(AdapterHolder.WORK).applyPadding());

        } else {
            mWorkManager.detachWorkModeSwitch();
            mViewPager = null;
        }

        removeCustomRules(rvContainer);
        removeCustomRules(getSearchRecyclerView());
        if (!isSearchSupported()) {
            layoutWithoutSearchContainer(rvContainer, showTabs);
        } else if (isSearchBarFloating()) {
            alignParentTop(rvContainer, showTabs);
            alignParentTop(getSearchRecyclerView(), /* tabs= */ false);
        } else {
            layoutBelowSearchContainer(rvContainer, showTabs);
            layoutBelowSearchContainer(getSearchRecyclerView(), /* tabs= */ false);
        }

        updateSearchResultsVisibility();
    }

    void setupHeader() {
        mHeader.setVisibility(View.VISIBLE);
        boolean tabsHidden = !mUsingTabs;
        mHeader.setup(
                mAH.get(AdapterHolder.MAIN).mRecyclerView,
                mAH.get(AdapterHolder.WORK).mRecyclerView,
                (SearchRecyclerView) mAH.get(SEARCH).mRecyclerView,
                getCurrentPage(),
                tabsHidden);

        int padding = mHeader.getMaxTranslation();
        for (int i = 0; i < mAH.size(); i++) {
            final AdapterHolder adapterHolder = mAH.get(i);
            // Search and other adapters need to be handled a bit differently; otherwise, when
            // when leaving search, the All Apps view may be noticeably shifted downward because
            // its padding was unnecessarily impacted, and never restored, upon entering search.
            if (i != AdapterHolder.SEARCH && !tabsHidden && mHeader.getFloatingRowsHeight() == 0) {
                // Only the Search adapter needs padding when there are tabs but no floating rows.
                adapterHolder.mPadding.top = 0;
            } else {
                adapterHolder.mPadding.top = padding;
            }
            adapterHolder.applyPadding();
            if (adapterHolder.mRecyclerView != null) {
                adapterHolder.mRecyclerView.scrollToTop();
            }
        }

        removeCustomRules(mHeader);
        if (!isSearchSupported()) {
            layoutWithoutSearchContainer(mHeader, false /* includeTabsMargin */);
        } else if (isSearchBarFloating()) {
            alignParentTop(mHeader, false /* includeTabsMargin */);
        } else {
            layoutBelowSearchContainer(mHeader, false /* includeTabsMargin */);
        }
    }

    protected void updateHeaderScroll(int scrolledOffset) {
        float prog1 = Utilities.boundToRange((float) scrolledOffset / mHeaderThreshold, 0f, 1f);
        int headerColor = getHeaderColor(prog1);
        int tabsAlpha = mHeader.getPeripheralProtectionHeight() == 0 ? 0
                : (int) (Utilities.boundToRange(
                        (scrolledOffset + mHeader.mSnappedScrolledY) / mHeaderThreshold, 0f, 1f)
                        * 255);
        if (headerColor != mHeaderColor || mTabsProtectionAlpha != tabsAlpha) {
            mHeaderColor = headerColor;
            mTabsProtectionAlpha = tabsAlpha;
            invalidateHeader();
        }
        getSearchView().setBackgroundResource(R.drawable.bg_all_apps_searchbox);
        if (mSearchUiManager.getEditText() == null) {
            return;
        }

        float prog = Utilities.boundToRange((float) scrolledOffset / mHeaderThreshold, 0f, 1f);
        boolean bgVisible = mSearchUiManager.getBackgroundVisibility();
        if (scrolledOffset == 0 && !isSearching()) {
            bgVisible = true;
        } else if (scrolledOffset > mHeaderThreshold) {
            bgVisible = false;
        }
        mSearchUiManager.setBackgroundVisibility(bgVisible, 1 - prog);
    }

    protected int getHeaderColor(float blendRatio) {
        return ColorUtils.setAlphaComponent(
                ColorUtils.blendARGB(mScrimColor, mHeaderProtectionColor, blendRatio),
                (int) (mSearchContainer.getAlpha() * 255));
    }

    /**
     * @return true if the search bar is floating above this container (at the bottom of the screen)
     */
    protected boolean isSearchBarFloating() {
        return mSearchUiDelegate.isSearchBarFloating();
    }

    /**
     * Whether the <em>floating</em> search bar should appear as a small pill when not focused.
     * <p>
     * Note: This method mirrors one in LauncherState. For subclasses that use Launcher, it likely
     * makes sense to use that method to derive an appropriate value for the current/target state.
     */
    public boolean shouldFloatingSearchBarBePillWhenUnfocused() {
        return false;
    }

    /**
     * How far from the bottom of the screen the <em>floating</em> search bar should rest when the
     * IME is not present.
     * <p>
     * To hide offscreen, use a negative value.
     * <p>
     * Note: if the provided value is non-negative but less than the current bottom insets, the
     * insets will be applied. As such, you can use 0 to default to this.
     * <p>
     * Note: This method mirrors one in LauncherState. For subclasses that use Launcher, it likely
     * makes sense to use that method to derive an appropriate value for the current/target state.
     */
    public int getFloatingSearchBarRestingMarginBottom() {
        return 0;
    }

    /**
     * How far from the start of the screen the <em>floating</em> search bar should rest.
     * <p>
     * To use original margin, return a negative value.
     * <p>
     * Note: This method mirrors one in LauncherState. For subclasses that use Launcher, it likely
     * makes sense to use that method to derive an appropriate value for the current/target state.
     */
    public int getFloatingSearchBarRestingMarginStart() {
        DeviceProfile dp = mActivityContext.getDeviceProfile();
        return dp.allAppsLeftRightMargin + dp.getAllAppsIconStartMargin(mActivityContext);
    }

    /**
     * How far from the end of the screen the <em>floating</em> search bar should rest.
     * <p>
     * To use original margin, return a negative value.
     * <p>
     * Note: This method mirrors one in LauncherState. For subclasses that use Launcher, it likely
     * makes sense to use that method to derive an appropriate value for the current/target state.
     */
    public int getFloatingSearchBarRestingMarginEnd() {
        DeviceProfile dp = mActivityContext.getDeviceProfile();
        return dp.allAppsLeftRightMargin + dp.getAllAppsIconStartMargin(mActivityContext);
    }

    private void layoutBelowSearchContainer(View v, boolean includeTabsMargin) {
        if (!(v.getLayoutParams() instanceof RelativeLayout.LayoutParams)) {
            return;
        }

        RelativeLayout.LayoutParams layoutParams = (LayoutParams) v.getLayoutParams();
        layoutParams.addRule(RelativeLayout.BELOW, R.id.search_container_all_apps);

        int topMargin = getContext().getResources().getDimensionPixelSize(
                R.dimen.all_apps_search_bar_bottom_adjustment);
        if (includeTabsMargin) {
            topMargin += getContext().getResources().getDimensionPixelSize(
                    R.dimen.all_apps_header_pill_height)
                    + getContext().getResources().getDimensionPixelSize(
                    R.dimen.all_apps_tabs_margin_top);
        }
        layoutParams.topMargin = topMargin;
    }

    private void alignParentTop(View v, boolean includeTabsMargin) {
        if (!(v.getLayoutParams() instanceof RelativeLayout.LayoutParams)) {
            return;
        }

        RelativeLayout.LayoutParams layoutParams = (LayoutParams) v.getLayoutParams();
        layoutParams.addRule(RelativeLayout.ALIGN_PARENT_TOP);
        layoutParams.topMargin =
                includeTabsMargin
                        ? getContext().getResources().getDimensionPixelSize(
                        R.dimen.all_apps_header_pill_height)
                        : 0;
    }

    private void removeCustomRules(View v) {
        if (!(v.getLayoutParams() instanceof RelativeLayout.LayoutParams)) {
            return;
        }

        RelativeLayout.LayoutParams layoutParams = (LayoutParams) v.getLayoutParams();
        layoutParams.removeRule(RelativeLayout.ABOVE);
        layoutParams.removeRule(RelativeLayout.ALIGN_TOP);
        layoutParams.removeRule(RelativeLayout.ALIGN_PARENT_TOP);
        layoutParams.removeRule(RelativeLayout.BELOW);
    }

    protected BaseAllAppsAdapter<T> createAdapter(AlphabeticalAppsList<T> appsList) {
        return new AllAppsGridAdapter<>(mActivityContext, getLayoutInflater(), appsList,
                mMainAdapterProvider, mPrivateSpaceHeaderViewController);
    }

    // TODO(b/216683257): Remove when Taskbar All Apps supports search.
    protected boolean isSearchSupported() {
        return true;
    }

    private void layoutWithoutSearchContainer(View v, boolean includeTabsMargin) {
        if (!(v.getLayoutParams() instanceof RelativeLayout.LayoutParams)) {
            return;
        }

        RelativeLayout.LayoutParams layoutParams = (LayoutParams) v.getLayoutParams();
        layoutParams.addRule(RelativeLayout.ALIGN_PARENT_TOP);
        layoutParams.topMargin = getContext().getResources().getDimensionPixelSize(includeTabsMargin
                ? R.dimen.all_apps_header_pill_height
                : R.dimen.all_apps_header_top_margin);
    }

    public boolean isInAllApps() {
        // TODO: Make this abstract
        return true;
    }

    /**
     * Inflates the search bar
     */
    protected View inflateSearchBar() {
        return mSearchUiDelegate.inflateSearchBar();
    }

    /** The adapter provider for the main section. */
    public final SearchAdapterProvider<?> getMainAdapterProvider() {
        return mMainAdapterProvider;
    }

    @Override
    protected void dispatchRestoreInstanceState(SparseArray<Parcelable> sparseArray) {
        try {
            // Many slice view id is not properly assigned, and hence throws null
            // pointer exception in the underneath method. Catching the exception
            // simply doesn't restore these slice views. This doesn't have any
            // user visible effect because because we query them again.
            super.dispatchRestoreInstanceState(sparseArray);
        } catch (Exception e) {
            Log.e("AllAppsContainerView", "restoreInstanceState viewId = 0", e);
        }

        Bundle state = (Bundle) sparseArray.get(R.id.work_tab_state_id, null);
        if (state != null) {
            int currentPage = state.getInt(BUNDLE_KEY_CURRENT_PAGE, 0);
            if (currentPage == AdapterHolder.WORK && mViewPager != null) {
                mViewPager.setCurrentPage(currentPage);
                rebindAdapters();
            } else {
                reset(true);
            }
        }
    }

    @Override
    protected void dispatchSaveInstanceState(SparseArray<Parcelable> container) {
        super.dispatchSaveInstanceState(container);
        Bundle state = new Bundle();
        state.putInt(BUNDLE_KEY_CURRENT_PAGE, getCurrentPage());
        container.put(R.id.work_tab_state_id, state);
    }

    public AllAppsStore<T> getAppsStore() {
        return mAllAppsStore;
    }

    public WorkProfileManager getWorkManager() {
        return mWorkManager;
    }

    /** Returns whether Private Profile has been setup. */
    public boolean hasPrivateProfile() {
        return mHasPrivateApps;
    }

    @Override
    public void onDeviceProfileChanged(DeviceProfile dp) {
        for (AdapterHolder holder : mAH) {
            holder.mAdapter.setAppsPerRow(dp.numShownAllAppsColumns);
            holder.mAppsList.setNumAppsPerRowAllApps(dp.numShownAllAppsColumns);
            if (holder.mRecyclerView != null) {
                // Remove all views and clear the pool, while keeping the data same. After this
                // call, all the viewHolders will be recreated.
                holder.mRecyclerView.swapAdapter(holder.mRecyclerView.getAdapter(), true);
                holder.mRecyclerView.getRecycledViewPool().clear();
            }
        }
        updateBackgroundVisibility(dp);

        int navBarScrimColor = Themes.getNavBarScrimColor(mActivityContext);
        if (mNavBarScrimPaint.getColor() != navBarScrimColor) {
            mNavBarScrimPaint.setColor(navBarScrimColor);
            invalidate();
        }
    }

    protected void updateBackgroundVisibility(DeviceProfile deviceProfile) {
        boolean visible = deviceProfile.isTablet || mForceBottomSheetVisible;
        mBottomSheetBackground.setVisibility(visible ? View.VISIBLE : View.GONE);
        // Note: For tablets, the opaque background and header protection are added in drawOnScrim.
        // For the taskbar entrypoint, the scrim is drawn by its abstract slide in view container,
        // so its header protection is derived from this scrim instead.
    }

    private void setBottomSheetAlpha(float alpha) {
        // Bottom sheet alpha is always 1 for tablets.
        mBottomSheetAlpha = mActivityContext.getDeviceProfile().isTablet ? 1f : alpha;
    }

    @VisibleForTesting
    public void onAppsUpdated() {
        mHasWorkApps = Stream.of(mAllAppsStore.getApps())
                .anyMatch(mWorkManager.getItemInfoMatcher());
        mHasPrivateApps = Stream.of(mAllAppsStore.getApps())
                .anyMatch(mPrivateProfileManager.getItemInfoMatcher());
        if (!isSearching()) {
            rebindAdapters();
        }
        if (mHasWorkApps) {
            mWorkManager.reset();
        }
        if (mHasPrivateApps) {
            mPrivateProfileManager.reset();
        }

        mActivityContext.getStatsLogManager().logger()
                .withCardinality(mAllAppsStore.getApps().length)
                .log(LAUNCHER_ALLAPPS_COUNT);
    }

    @Override
    public boolean onInterceptTouchEvent(MotionEvent ev) {
        // The AllAppsContainerView houses the QSB and is hence visible from the Workspace
        // Overview states. We shouldn't intercept for the scrubber in these cases.
        if (!isInAllApps()) {
            mTouchHandler = null;
            return false;
        }

        if (ev.getAction() == MotionEvent.ACTION_DOWN) {
            AllAppsRecyclerView rv = getActiveRecyclerView();
            if (rv != null && rv.getScrollbar() != null
                    && rv.getScrollbar().isHitInParent(ev.getX(), ev.getY(), mFastScrollerOffset)) {
                mTouchHandler = rv.getScrollbar();
            } else {
                mTouchHandler = null;
            }
        }
        if (mTouchHandler != null) {
            return mTouchHandler.handleTouchEvent(ev, mFastScrollerOffset);
        }
        return false;
    }

    @Override
    public boolean onTouchEvent(MotionEvent ev) {
        if (!isInAllApps()) {
            return false;
        }

        if (ev.getAction() == MotionEvent.ACTION_DOWN) {
            AllAppsRecyclerView rv = getActiveRecyclerView();
            if (rv != null && rv.getScrollbar() != null
                    && rv.getScrollbar().isHitInParent(ev.getX(), ev.getY(), mFastScrollerOffset)) {
                mTouchHandler = rv.getScrollbar();
            } else {
                mTouchHandler = null;

            }
        }
        if (mTouchHandler != null) {
            mTouchHandler.handleTouchEvent(ev, mFastScrollerOffset);
            return true;
        }
        if (isSearching()
                && mActivityContext.getDragLayer().isEventOverView(getVisibleContainerView(), ev)) {
            // if in search state, consume touch event.
            return true;
        }
        return false;
    }

    /** The current active recycler view (A-Z list from one of the profiles, or search results). */
    public AllAppsRecyclerView getActiveRecyclerView() {
        if (isSearching()) {
            return getSearchRecyclerView();
        }
        return getActiveAppsRecyclerView();
    }

    /** The current focus change listener in the search container. */
    public OnFocusChangeListener getSearchFocusChangeListener() {
        return mAH.get(AdapterHolder.SEARCH).mOnFocusChangeListener;
    }

    /** The current apps recycler view in the container. */
    private AllAppsRecyclerView getActiveAppsRecyclerView() {
        if (!mUsingTabs || isPersonalTab()) {
            return mAH.get(AdapterHolder.MAIN).mRecyclerView;
        } else {
            return mAH.get(AdapterHolder.WORK).mRecyclerView;
        }
    }

    /**
     * The container for A-Z apps (the ViewPager for main+work tabs, or main RV). This is currently
     * hidden while searching.
     */
    public ViewGroup getAppsRecyclerViewContainer() {
        return mViewPager != null ? mViewPager : findViewById(R.id.apps_list_view);
    }

    /** The RV for search results, which is hidden while A-Z apps are visible. */
    public SearchRecyclerView getSearchRecyclerView() {
        return mSearchRecyclerView;
    }

    protected boolean isPersonalTab() {
        return mViewPager == null || mViewPager.getNextPage() == 0;
    }

    /**
     * Switches the current page to the provided {@code tab} if tabs are supported, otherwise does
     * nothing.
     */
    public void switchToTab(int tab) {
        if (mUsingTabs) {
            mViewPager.setCurrentPage(tab);
        }
    }

    public LayoutInflater getLayoutInflater() {
        return mSearchUiDelegate.getLayoutInflater();
    }

    @Override
    public void onDropCompleted(View target, DragObject d, boolean success) {}

    @Override
    public void setInsets(Rect insets) {
        mInsets.set(insets);
        DeviceProfile grid = mActivityContext.getDeviceProfile();

        applyAdapterSideAndBottomPaddings(grid);

        MarginLayoutParams mlp = (MarginLayoutParams) getLayoutParams();
        // Ignore left/right insets on tablet because we are already centered in-screen.
        if (grid.isTablet) {
            mlp.leftMargin = mlp.rightMargin = 0;
        } else {
            mlp.leftMargin = insets.left;
            mlp.rightMargin = insets.right;
        }
        setLayoutParams(mlp);

        if (!grid.isVerticalBarLayout() || FeatureFlags.enableResponsiveWorkspace()) {
            int topPadding = grid.allAppsPadding.top;
            if (isSearchBarFloating() && !grid.isTablet) {
                topPadding += getResources().getDimensionPixelSize(
                        R.dimen.all_apps_additional_top_padding_floating_search);
            }
            setPadding(grid.allAppsLeftRightMargin, topPadding, grid.allAppsLeftRightMargin, 0);
        }
        InsettableFrameLayout.dispatchInsets(this, insets);
    }

    /**
     * Returns a padding in case a scrim is shown on the bottom of the view and a padding is needed.
     */
    protected int computeNavBarScrimHeight(WindowInsets insets) {
        return 0;
    }

    /**
     * Returns the current height of nav bar scrim
     */
    public int getNavBarScrimHeight() {
        return mNavBarScrimHeight;
    }

    @Override
    public WindowInsets dispatchApplyWindowInsets(WindowInsets insets) {
        mNavBarScrimHeight = computeNavBarScrimHeight(insets);
        applyAdapterSideAndBottomPaddings(mActivityContext.getDeviceProfile());
        return super.dispatchApplyWindowInsets(insets);
    }

    @Override
    protected void dispatchDraw(Canvas canvas) {
        super.dispatchDraw(canvas);

        if (mNavBarScrimHeight > 0) {
            canvas.drawRect(0, getHeight() - mNavBarScrimHeight, getWidth(), getHeight(),
                    mNavBarScrimPaint);
        }
    }

    protected void updateSearchResultsVisibility() {
        if (isSearching()) {
            getSearchRecyclerView().setVisibility(VISIBLE);
            getAppsRecyclerViewContainer().setVisibility(GONE);
            mHeader.setVisibility(GONE);
        } else {
            getSearchRecyclerView().setVisibility(GONE);
            getAppsRecyclerViewContainer().setVisibility(VISIBLE);
            mHeader.setVisibility(VISIBLE);
        }
        if (mHeader.isSetUp()) {
            mHeader.setActiveRV(getCurrentPage());
        }
    }

    private void applyAdapterSideAndBottomPaddings(DeviceProfile grid) {
        int bottomPadding = Math.max(mInsets.bottom, mNavBarScrimHeight);
        mAH.forEach(adapterHolder -> {
            adapterHolder.mPadding.bottom = bottomPadding;
            adapterHolder.mPadding.left = grid.allAppsPadding.left;
            adapterHolder.mPadding.right = grid.allAppsPadding.right;
            adapterHolder.applyPadding();
        });
    }

    private void setDeviceManagementResources() {
        if (mActivityContext.getStringCache() != null) {
            Button personalTab = findViewById(R.id.tab_personal);
            personalTab.setText(mActivityContext.getStringCache().allAppsPersonalTab);

            Button workTab = findViewById(R.id.tab_work);
            workTab.setText(mActivityContext.getStringCache().allAppsWorkTab);
        }
    }

    /**
     * Returns true if the container has work apps.
     */
    public boolean shouldShowTabs() {
        return mHasWorkApps;
    }

    // Used by tests only
    private boolean isDescendantViewVisible(int viewId) {
        final View view = findViewById(viewId);
        if (view == null) return false;

        if (!view.isShown()) return false;

        return view.getGlobalVisibleRect(new Rect());
    }

    /** Called in Launcher#bindStringCache() to update the UI when cache is updated. */
    public void updateWorkUI() {
        setDeviceManagementResources();
        if (mWorkManager.getWorkModeSwitch() != null) {
            mWorkManager.getWorkModeSwitch().updateStringFromCache();
        }
        inflateWorkCardsIfNeeded();
    }

    private void inflateWorkCardsIfNeeded() {
        AllAppsRecyclerView workRV = mAH.get(AdapterHolder.WORK).mRecyclerView;
        if (workRV != null) {
            for (int i = 0; i < workRV.getChildCount(); i++) {
                View currentView  = workRV.getChildAt(i);
                int currentItemViewType = workRV.getChildViewHolder(currentView).getItemViewType();
                if (currentItemViewType == VIEW_TYPE_WORK_EDU_CARD) {
                    ((WorkEduCard) currentView).updateStringFromCache();
                } else if (currentItemViewType == VIEW_TYPE_WORK_DISABLED_CARD) {
                    ((WorkPausedCard) currentView).updateStringFromCache();
                }
            }
        }
    }

    @VisibleForTesting
    public void setWorkManager(WorkProfileManager workManager) {
        mWorkManager = workManager;
    }

    @VisibleForTesting
    public boolean isPersonalTabVisible() {
        return isDescendantViewVisible(R.id.tab_personal);
    }

    @VisibleForTesting
    public boolean isWorkTabVisible() {
        return isDescendantViewVisible(R.id.tab_work);
    }

    public AlphabeticalAppsList<T> getSearchResultList() {
        return mAH.get(SEARCH).mAppsList;
    }

    public AlphabeticalAppsList<T> getPersonalAppList() {
        return mAH.get(MAIN).mAppsList;
    }

    public FloatingHeaderView getFloatingHeaderView() {
        return mHeader;
    }

    @VisibleForTesting
    public View getContentView() {
        return isSearching() ? getSearchRecyclerView() : getAppsRecyclerViewContainer();
    }

    /** The current page visible in all apps. */
    public int getCurrentPage() {
        return isSearching()
                ? SEARCH
                : mViewPager == null ? AdapterHolder.MAIN : mViewPager.getNextPage();
    }

    public PrivateProfileManager getPrivateProfileManager() {
        return mPrivateProfileManager;
    }

    /**
     * Adds an update listener to animator that adds springs to the animation.
     */
    public void addSpringFromFlingUpdateListener(ValueAnimator animator,
            float velocity /* release velocity */,
            float progress /* portion of the distance to travel*/) {
        animator.addListener(new AnimatorListenerAdapter() {
            @Override
            public void onAnimationStart(Animator animator) {
                float distance = (1 - progress) * getHeight(); // px
                float settleVelocity = Math.min(0, distance
                        / (AllAppsTransitionController.INTERP_COEFF * animator.getDuration())
                        + velocity);
                absorbSwipeUpVelocity(Math.max(1000, Math.abs(
                        Math.round(settleVelocity * FLING_VELOCITY_MULTIPLIER))));
            }
        });
    }

    /** Invoked when the container is pulled. */
    public void onPull(float deltaDistance, float displacement) {
        absorbPullDeltaDistance(PULL_MULTIPLIER * deltaDistance, PULL_MULTIPLIER * displacement);
        // Current motion spec is to actually push and not pull
        // on this surface. However, until EdgeEffect.onPush (b/190612804) is
        // implemented at view level, we will simply pull
    }

    @Override
    public void getDrawingRect(Rect outRect) {
        super.getDrawingRect(outRect);
        outRect.offset(0, (int) getTranslationY());
    }

    @Override
    public void setTranslationY(float translationY) {
        super.setTranslationY(translationY);
        invalidateHeader();
    }

    public void setScrimView(ScrimView scrimView) {
        mScrimView = scrimView;
    }

    @Override
    public void drawOnScrimWithScale(Canvas canvas, float scale) {
        final View panel = mBottomSheetBackground;
        final boolean hasBottomSheet = panel.getVisibility() == VISIBLE;
        final float translationY = ((View) panel.getParent()).getTranslationY();

        final float horizontalScaleOffset = (1 - scale) * panel.getWidth() / 2;
        final float verticalScaleOffset = (1 - scale) * (panel.getHeight() - getHeight() / 2);

        final float topNoScale = panel.getTop() + translationY;
        final float topWithScale = topNoScale + verticalScaleOffset;
        final float leftWithScale = panel.getLeft() + horizontalScaleOffset;
        final float rightWithScale = panel.getRight() - horizontalScaleOffset;
        // Draw full background panel for tablets.
        if (hasBottomSheet) {
            mHeaderPaint.setColor(mBottomSheetBackgroundColor);
            mHeaderPaint.setAlpha((int) (255 * mBottomSheetAlpha));

            mTmpRectF.set(
                    leftWithScale,
                    topWithScale,
                    rightWithScale,
                    panel.getBottom());
            mTmpPath.reset();
            mTmpPath.addRoundRect(mTmpRectF, mBottomSheetCornerRadii, Direction.CW);
            canvas.drawPath(mTmpPath, mHeaderPaint);
        }

        if (DEBUG_HEADER_PROTECTION) {
            mHeaderPaint.setColor(Color.MAGENTA);
            mHeaderPaint.setAlpha(255);
        } else {
            mHeaderPaint.setColor(mHeaderColor);
            mHeaderPaint.setAlpha((int) (getAlpha() * Color.alpha(mHeaderColor)));
        }
        if (mHeaderPaint.getColor() == mScrimColor || mHeaderPaint.getColor() == 0) {
            return;
        }

        // Draw header on background panel
        final float headerBottomNoScale =
                getHeaderBottom() + getVisibleContainerView().getPaddingTop();
        final float headerHeightNoScale = headerBottomNoScale - topNoScale;
        final float headerBottomWithScaleOnTablet = topWithScale + headerHeightNoScale * scale;
        final float headerBottomOffset = (getVisibleContainerView().getHeight() * (1 - scale) / 2);
        final float headerBottomWithScaleOnPhone = headerBottomNoScale * scale + headerBottomOffset;
        final FloatingHeaderView headerView = getFloatingHeaderView();
        if (hasBottomSheet) {
            // Start adding header protection if search bar or tabs will attach to the top.
            if (!isSearchBarFloating() || mUsingTabs) {
                mTmpRectF.set(
                        leftWithScale,
                        topWithScale,
                        rightWithScale,
                        headerBottomWithScaleOnTablet);
                mTmpPath.reset();
                mTmpPath.addRoundRect(mTmpRectF, mBottomSheetCornerRadii, Direction.CW);
                canvas.drawPath(mTmpPath, mHeaderPaint);
            }
        } else {
            canvas.drawRect(0, 0, canvas.getWidth(), headerBottomWithScaleOnPhone, mHeaderPaint);
        }

        // If tab exist (such as work profile), extend header with tab height
        final int tabsHeight = headerView.getPeripheralProtectionHeight();
        if (mTabsProtectionAlpha > 0 && tabsHeight != 0) {
            if (DEBUG_HEADER_PROTECTION) {
                mHeaderPaint.setColor(Color.BLUE);
                mHeaderPaint.setAlpha(255);
            } else {
                mHeaderPaint.setAlpha((int) (getAlpha() * mTabsProtectionAlpha));
            }
            float left = 0f;
            float right = canvas.getWidth();
            if (hasBottomSheet) {
                left = mBottomSheetBackground.getLeft() + horizontalScaleOffset;
                right = mBottomSheetBackground.getRight() - horizontalScaleOffset;
            }

            final float tabTopWithScale = hasBottomSheet
                    ? headerBottomWithScaleOnTablet
                    : headerBottomWithScaleOnPhone;
            final float tabBottomWithScale = tabTopWithScale + tabsHeight * scale;

            canvas.drawRect(
                    left,
                    tabTopWithScale,
                    right,
                    tabBottomWithScale,
                    mHeaderPaint);
        }
    }

    /**
     * redraws header protection
     */
    public void invalidateHeader() {
        if (mScrimView != null) {
            mScrimView.invalidate();
        }
    }

    /** Returns the position of the bottom edge of the header */
    public int getHeaderBottom() {
        int bottom = (int) getTranslationY() + mHeader.getClipTop();
        if (isSearchBarFloating()) {
            if (mActivityContext.getDeviceProfile().isTablet) {
                return bottom + mBottomSheetBackground.getTop();
            }
            return bottom;
        }
        return bottom + mHeader.getTop();
    }

    /**
     * Returns a view that denotes the visible part of all apps container view.
     */
    public View getVisibleContainerView() {
        return mBottomSheetBackground.getVisibility() == VISIBLE ? mBottomSheetBackground : this;
    }

    protected void onInitializeRecyclerView(RecyclerView rv) {
        rv.addOnScrollListener(mScrollListener);
        mSearchUiDelegate.onInitializeRecyclerView(rv);
    }

    /** Returns the instance of @{code SearchTransitionController}. */
    public SearchTransitionController getSearchTransitionController() {
        return mSearchTransitionController;
    }

    /** Holds a {@link BaseAllAppsAdapter} and related fields. */
    public class AdapterHolder {
        public static final int MAIN = 0;
        public static final int WORK = 1;
        public static final int SEARCH = 2;

        private final int mType;
        public final BaseAllAppsAdapter<T> mAdapter;
        final RecyclerView.LayoutManager mLayoutManager;
        final AlphabeticalAppsList<T> mAppsList;
        final Rect mPadding = new Rect();
        AllAppsRecyclerView mRecyclerView;
        private OnFocusChangeListener mOnFocusChangeListener;

        AdapterHolder(int type, AlphabeticalAppsList<T> appsList) {
            mType = type;
            mAppsList = appsList;
            mAdapter = createAdapter(mAppsList);
            mAppsList.setAdapter(mAdapter);
            mLayoutManager = mAdapter.getLayoutManager();
        }

        void setup(@NonNull View rv, @Nullable Predicate<ItemInfo> matcher) {
            mAppsList.updateItemFilter(matcher);
            mRecyclerView = (AllAppsRecyclerView) rv;
            mRecyclerView.bindFastScrollbar(mFastScroller);
            mRecyclerView.setEdgeEffectFactory(createEdgeEffectFactory());
            mRecyclerView.setApps(mAppsList);
            mRecyclerView.setLayoutManager(mLayoutManager);
            mRecyclerView.setAdapter(mAdapter);
            mRecyclerView.setHasFixedSize(true);
            // No animations will occur when changes occur to the items in this RecyclerView.
            mRecyclerView.setItemAnimator(null);
            onInitializeRecyclerView(mRecyclerView);
            // Use ViewGroupFocusHelper for SearchRecyclerView to draw focus outline for the
            // buttons in the view (e.g. query builder button and setting button)
            FocusedItemDecorator focusedItemDecorator = isSearch() ? new FocusedItemDecorator(
                    new ViewGroupFocusHelper(mRecyclerView)) : new FocusedItemDecorator(
                    mRecyclerView);
            mRecyclerView.addItemDecoration(focusedItemDecorator);
            mOnFocusChangeListener = focusedItemDecorator.getFocusListener();
            mAdapter.setIconFocusListener(mOnFocusChangeListener);
            applyPadding();
        }

        void applyPadding() {
            if (mRecyclerView != null) {
                int bottomOffset = 0;
                if (isWork() && mWorkManager.getWorkModeSwitch() != null) {
                    bottomOffset = mInsets.bottom + mWorkManager.getWorkModeSwitch().getHeight();
                }
                if (isSearchBarFloating()) {
                    bottomOffset += mSearchContainer.getHeight();
                }
                mRecyclerView.setPadding(mPadding.left, mPadding.top, mPadding.right,
                        mPadding.bottom + bottomOffset);
            }
        }

        private boolean isWork() {
            return mType == WORK;
        }

        private boolean isSearch() {
            return mType == SEARCH;
        }
    }
}<|MERGE_RESOLUTION|>--- conflicted
+++ resolved
@@ -127,13 +127,9 @@
     public static final float PULL_MULTIPLIER = .02f;
     public static final float FLING_VELOCITY_MULTIPLIER = 1200f;
     protected static final String BUNDLE_KEY_CURRENT_PAGE = "launcher.allapps.current_page";
-<<<<<<< HEAD
+    private static final int SCROLL_TO_BOTTOM_DURATION = 500;
     // As of this writing, search transition does not seem to work properly, so set duration to 0.
     private static final long DEFAULT_SEARCH_TRANSITION_DURATION_MS = 0;
-=======
-    private static final int SCROLL_TO_BOTTOM_DURATION = 500;
-    private static final long DEFAULT_SEARCH_TRANSITION_DURATION_MS = 300;
->>>>>>> fb095226
     // Render the header protection at all times to debug clipping issues.
     private static final boolean DEBUG_HEADER_PROTECTION = false;
     /** Context of an activity or window that is inflating this container. */
