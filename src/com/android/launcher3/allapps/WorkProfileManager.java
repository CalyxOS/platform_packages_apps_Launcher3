/*
 * Copyright (C) 2021 The Android Open Source Project
 *
 * Licensed under the Apache License, Version 2.0 (the "License");
 * you may not use this file except in compliance with the License.
 * You may obtain a copy of the License at
 *
 *      http://www.apache.org/licenses/LICENSE-2.0
 *
 * Unless required by applicable law or agreed to in writing, software
 * distributed under the License is distributed on an "AS IS" BASIS,
 * WITHOUT WARRANTIES OR CONDITIONS OF ANY KIND, either express or implied.
 * See the License for the specific language governing permissions and
 * limitations under the License.
 */
package com.android.launcher3.allapps;

import static com.android.launcher3.LauncherPrefs.WORK_EDU_STEP;
import static com.android.launcher3.allapps.ActivityAllAppsContainerView.AdapterHolder.MAIN;
import static com.android.launcher3.allapps.ActivityAllAppsContainerView.AdapterHolder.SEARCH;
import static com.android.launcher3.allapps.ActivityAllAppsContainerView.AdapterHolder.WORK;
import static com.android.launcher3.allapps.BaseAllAppsAdapter.VIEW_TYPE_WORK_DISABLED_CARD;
import static com.android.launcher3.allapps.BaseAllAppsAdapter.VIEW_TYPE_WORK_EDU_CARD;
import static com.android.launcher3.logging.StatsLogManager.LauncherEvent.LAUNCHER_TURN_OFF_WORK_APPS_TAP;
import static com.android.launcher3.logging.StatsLogManager.LauncherEvent.LAUNCHER_TURN_ON_WORK_APPS_TAP;
import static com.android.launcher3.model.BgDataModel.Callbacks.FLAG_HAS_MULTIPLE_PROFILES;
import static com.android.launcher3.model.BgDataModel.Callbacks.FLAG_HAS_SHORTCUT_PERMISSION;
import static com.android.launcher3.model.BgDataModel.Callbacks.FLAG_QUIET_MODE_CHANGE_PERMISSION;
import static com.android.launcher3.model.BgDataModel.Callbacks.FLAG_QUIET_MODE_ENABLED;
import static com.android.launcher3.model.BgDataModel.Callbacks.FLAG_WORK_PROFILE_QUIET_MODE_ENABLED;
import static com.android.launcher3.util.Executors.UI_HELPER_EXECUTOR;

import android.os.UserHandle;
import android.os.UserManager;
import android.util.Log;
import android.view.View;

import androidx.annotation.NonNull;
import androidx.annotation.Nullable;
import androidx.recyclerview.widget.RecyclerView;

import com.android.launcher3.Flags;
import com.android.launcher3.LauncherPrefs;
import com.android.launcher3.R;
import com.android.launcher3.Utilities;
import com.android.launcher3.allapps.BaseAllAppsAdapter.AdapterItem;
import com.android.launcher3.logging.StatsLogManager;
import com.android.launcher3.pm.UserCache;
import com.android.launcher3.workprofile.PersonalWorkSlidingTabStrip;

import java.util.ArrayList;
import java.util.function.Predicate;
import java.util.stream.Stream;

/**
 * Companion class for {@link ActivityAllAppsContainerView} to manage work tab and personal tab
 * related
 * logic based on {@link UserProfileState}?
 */
public class WorkProfileManager extends UserProfileManager
        implements PersonalWorkSlidingTabStrip.OnActivePageChangedListener {
    private static final String TAG = "WorkProfileManager";
    private final ActivityAllAppsContainerView<?> mAllApps;
    private WorkModeSwitch mWorkModeSwitch;
    private final Predicate<UserHandle> mWorkProfileMatcher;

    private boolean mHasMultipleProfiles;

    private final UserManager mUserManager;
    private final UserCache mUserCache;

    public WorkProfileManager(
            UserManager userManager, ActivityAllAppsContainerView allApps,
            StatsLogManager statsLogManager, UserCache userCache) {
        super(userManager, statsLogManager, userCache);
        mUserManager = userManager;
        mUserCache = userCache;
        mAllApps = allApps;
        mWorkProfileMatcher = (user) -> userCache.getUserInfo(user).isWork();
    }

    /**
     * Posts quite mode enable/disable call for work profile user
     */
    public void setWorkProfileEnabled(boolean enabled) {
        setCurrentState(STATE_TRANSITION);
        setQuietMode(!enabled);
    }

    @Override
    public void onActivePageChanged(int page) {
        updateWorkFAB(page);
    }

    private void updateWorkFAB(int page) {
        if (mWorkModeSwitch != null) {
            if (page == MAIN || page == SEARCH) {
                mWorkModeSwitch.animateVisibility(false);
            } else if (page == WORK && shouldShowWorkApps()) {
                if (getCurrentState() == STATE_ENABLED) {
                    mWorkModeSwitch.setPauseMode(true /* doPause */);
                    mWorkModeSwitch.setOnClickListener(this::onWorkFabClickedTurnOff);
                } else if (getCurrentState() == STATE_DISABLED) {
                    mWorkModeSwitch.setPauseMode(false /* doPause */);
                    mWorkModeSwitch.setOnClickListener(this::onWorkFabClickedTurnOn);
                }
                mWorkModeSwitch.animateVisibility(true);
            }
        }
    }

    /**
     * Requests work profile state from {@link AllAppsStore} and updates work profile related views
     */
    public void reset() {
        int quietModeFlag;
        if (Flags.enablePrivateSpace()) {
            quietModeFlag = FLAG_WORK_PROFILE_QUIET_MODE_ENABLED;
        } else {
            quietModeFlag = FLAG_QUIET_MODE_ENABLED;
        }
        boolean isEnabled = !mAllApps.getAppsStore().hasModelFlag(quietModeFlag);
        updateCurrentState(isEnabled ? STATE_ENABLED : STATE_DISABLED);
        if (mWorkModeSwitch != null) {
            // reset the position of the button and clear IME insets.
            mWorkModeSwitch.getImeInsets().setEmpty();
            mWorkModeSwitch.updateTranslationY();
        }
    }

    private void updateCurrentState(@UserProfileState int currentState) {
        mHasMultipleProfiles = mAllApps.getAppsStore().hasModelFlag(FLAG_HAS_MULTIPLE_PROFILES);
        setCurrentState(currentState);
        if (getAH() != null) {
            getAH().mAppsList.updateAdapterItems();
        }
        if (shouldShowWorkApps()) {
            attachWorkModeSwitch();
        } else if (getCurrentState() == STATE_DISABLED) {
            detachWorkModeSwitch();
        }
        if (mWorkModeSwitch != null) {
            updateWorkFAB(mAllApps.getCurrentPage());
        }
    }

    /**
     * Creates and attaches for profile toggle button to {@link ActivityAllAppsContainerView}
     */
    public boolean attachWorkModeSwitch() {
        if (!mAllApps.getAppsStore().hasModelFlag(
                FLAG_HAS_SHORTCUT_PERMISSION | FLAG_QUIET_MODE_CHANGE_PERMISSION)) {
            Log.e(TAG, "unable to attach work mode switch; Missing required permissions");
            return false;
        }
        if (mWorkModeSwitch == null) {
            mWorkModeSwitch = (WorkModeSwitch) mAllApps.getLayoutInflater().inflate(
                    R.layout.work_mode_fab, mAllApps, false);
        }
        if (mWorkModeSwitch.getParent() == null) {
            mAllApps.addView(mWorkModeSwitch);
        }
        if (mAllApps.getCurrentPage() != WORK) {
            mWorkModeSwitch.animateVisibility(false);
        }
        if (getAH() != null) {
            getAH().applyPadding();
        }
        return true;
    }
    /**
     * Removes work profile toggle button from {@link ActivityAllAppsContainerView}
     */
    public void detachWorkModeSwitch() {
        if (mWorkModeSwitch != null && mWorkModeSwitch.getParent() == mAllApps) {
            mAllApps.removeView(mWorkModeSwitch);
        }
        mWorkModeSwitch = null;
    }

    @Nullable
    public WorkModeSwitch getWorkModeSwitch() {
        return mWorkModeSwitch;
    }

    private ActivityAllAppsContainerView.AdapterHolder getAH() {
        return mAllApps.mAH.get(WORK);
    }

    /**
     * returns whether or not work apps should be visible in work tab.
     */
    public boolean shouldShowWorkApps() {
        return getCurrentState() != WorkProfileManager.STATE_DISABLED
                || mHasMultipleProfiles;
    }

    public boolean hasWorkApps() {
        return Stream.of(mAllApps.getAppsStore().getApps()).anyMatch(getItemInfoMatcher());
    }

    /**
     * Adds work profile specific adapter items to adapterItems and returns number of items added
     */
    public int addWorkItems(ArrayList<AdapterItem> adapterItems) {
        if (!shouldShowWorkApps()) {
            //add disabled card here.
            adapterItems.add(new AdapterItem(VIEW_TYPE_WORK_DISABLED_CARD));
        } else if (getCurrentState() == WorkProfileManager.STATE_ENABLED && !isEduSeen()) {
            adapterItems.add(new AdapterItem(VIEW_TYPE_WORK_EDU_CARD));
        }
        return adapterItems.size();
    }

    private boolean isEduSeen() {
        return LauncherPrefs.get(mAllApps.getContext()).get(WORK_EDU_STEP) != 0;
    }

<<<<<<< HEAD
    private void onWorkFabClickedTurnOff(View view) {
        if (Utilities.ATLEAST_P && getCurrentState() == STATE_ENABLED
                && mWorkModeSwitch.isEnabled()) {
=======
    private void onWorkFabClicked(View view) {
        if (getCurrentState() == STATE_ENABLED && mWorkModeSwitch.isEnabled()) {
>>>>>>> fb095226
            logEvents(LAUNCHER_TURN_OFF_WORK_APPS_TAP);
            setWorkProfileEnabled(false);
        }
    }

    private void onWorkFabClickedTurnOn(View view) {
        if (Utilities.ATLEAST_P && getCurrentState() == STATE_DISABLED
                && mWorkModeSwitch.isEnabled()) {
            logEvents(LAUNCHER_TURN_ON_WORK_APPS_TAP);
            setWorkProfileEnabled(true);
        }
    }

    public RecyclerView.OnScrollListener newScrollListener() {
        return new RecyclerView.OnScrollListener() {
            int totalDelta = 0;
            @Override
            public void onScrollStateChanged(@NonNull RecyclerView recyclerView, int newState){
                if (newState == RecyclerView.SCROLL_STATE_IDLE) {
                    totalDelta = 0;
                }
            }
            @Override
            public void onScrolled(@NonNull RecyclerView recyclerView, int dx, int dy) {
                WorkModeSwitch fab = getWorkModeSwitch();
                if (fab == null){
                    return;
                }
                totalDelta = Utilities.boundToRange(totalDelta,
                        -fab.getScrollThreshold(), fab.getScrollThreshold()) + dy;
                boolean isScrollAtTop = recyclerView.computeVerticalScrollOffset() == 0;
                if ((isScrollAtTop || totalDelta < -fab.getScrollThreshold())) {
                    fab.extend();
                } else if (totalDelta > fab.getScrollThreshold()) {
                    fab.shrink();
                }
            }
        };
    }

    @Override
    public Predicate<UserHandle> getUserMatcher() {
        return mWorkProfileMatcher;
    }

    @Override
    public void setQuietMode(boolean enabled) {
        if (Utilities.ATLEAST_P) {
            UI_HELPER_EXECUTOR.post(() -> {
                mUserCache.getUserProfiles()
                        .stream()
                        .filter(getUserMatcher())
                        .forEach(userHandle ->
                                mUserManager.requestQuietModeEnabled(enabled, userHandle));
            });
        }
    }
}<|MERGE_RESOLUTION|>--- conflicted
+++ resolved
@@ -216,22 +216,15 @@
         return LauncherPrefs.get(mAllApps.getContext()).get(WORK_EDU_STEP) != 0;
     }
 
-<<<<<<< HEAD
     private void onWorkFabClickedTurnOff(View view) {
-        if (Utilities.ATLEAST_P && getCurrentState() == STATE_ENABLED
-                && mWorkModeSwitch.isEnabled()) {
-=======
-    private void onWorkFabClicked(View view) {
         if (getCurrentState() == STATE_ENABLED && mWorkModeSwitch.isEnabled()) {
->>>>>>> fb095226
             logEvents(LAUNCHER_TURN_OFF_WORK_APPS_TAP);
             setWorkProfileEnabled(false);
         }
     }
 
     private void onWorkFabClickedTurnOn(View view) {
-        if (Utilities.ATLEAST_P && getCurrentState() == STATE_DISABLED
-                && mWorkModeSwitch.isEnabled()) {
+        if (getCurrentState() == STATE_DISABLED && mWorkModeSwitch.isEnabled()) {
             logEvents(LAUNCHER_TURN_ON_WORK_APPS_TAP);
             setWorkProfileEnabled(true);
         }
@@ -271,14 +264,12 @@
 
     @Override
     public void setQuietMode(boolean enabled) {
-        if (Utilities.ATLEAST_P) {
-            UI_HELPER_EXECUTOR.post(() -> {
-                mUserCache.getUserProfiles()
-                        .stream()
-                        .filter(getUserMatcher())
-                        .forEach(userHandle ->
-                                mUserManager.requestQuietModeEnabled(enabled, userHandle));
-            });
-        }
+        UI_HELPER_EXECUTOR.post(() -> {
+            mUserCache.getUserProfiles()
+                    .stream()
+                    .filter(getUserMatcher())
+                    .forEach(userHandle ->
+                            mUserManager.requestQuietModeEnabled(enabled, userHandle));
+        });
     }
 }