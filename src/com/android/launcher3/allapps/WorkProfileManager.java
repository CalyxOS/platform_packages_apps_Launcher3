--- conflicted
+++ resolved
@@ -216,14 +216,8 @@
         return LauncherPrefs.get(mAllApps.getContext()).get(WORK_EDU_STEP) != 0;
     }
 
-<<<<<<< HEAD
     private void onWorkFabClickedTurnOff(View view) {
-        if (Utilities.ATLEAST_P && getCurrentState() == STATE_ENABLED
-                && mWorkModeSwitch.isEnabled()) {
-=======
-    private void onWorkFabClicked(View view) {
         if (getCurrentState() == STATE_ENABLED && mWorkModeSwitch.isEnabled()) {
->>>>>>> fb095226
             logEvents(LAUNCHER_TURN_OFF_WORK_APPS_TAP);
             setWorkProfileEnabled(false);
         }
