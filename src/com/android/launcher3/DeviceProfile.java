--- conflicted
+++ resolved
@@ -393,13 +393,8 @@
     // The rect returned will be extended to below the system ui that covers the workspace
     public boolean isInHotseatRect(int x, int y) {
         if (isVerticalBarLayout()) {
-<<<<<<< HEAD
             return (x >= (availableWidthPx - hotseatBarHeightPx))
                     && (y >= 0) && (y <= availableHeightPx);
-=======
-            return new Rect(availableWidthPx - normalHotseatBarHeightPx, 0,
-                    Integer.MAX_VALUE, availableHeightPx);
->>>>>>> a3c74d10
         } else {
             return (x >= 0) && (x <= availableWidthPx)
                     && (y >= (availableHeightPx - hotseatBarHeightPx));
@@ -457,28 +452,9 @@
         // Layout the search bar space
         Rect searchBarBounds = getSearchBarBounds(isLayoutRtl);
         View searchBar = launcher.getSearchDropTargetBar();
-<<<<<<< HEAD
         lp = getDropTargetBarLayoutParams(hasVerticalBarLayout, searchBar, Gravity.TOP);
-=======
-        lp = (FrameLayout.LayoutParams) searchBar.getLayoutParams();
         lp.width = searchBarBounds.width();
         lp.height = searchBarBounds.height();
-        if (hasVerticalBarLayout) {
-            // Vertical search bar space -- The search bar is fixed in the layout to be on the left
-            //                              of the screen regardless of RTL
-            lp.gravity = Gravity.LEFT;
-
-            LinearLayout targets = (LinearLayout) searchBar.findViewById(R.id.drag_target_bar);
-            targets.setOrientation(LinearLayout.VERTICAL);
-            FrameLayout.LayoutParams targetsLp = (FrameLayout.LayoutParams) targets.getLayoutParams();
-            targetsLp.gravity = Gravity.TOP;
-            targetsLp.height = LayoutParams.WRAP_CONTENT;
-
-        } else {
-            // Horizontal search bar space
-            lp.gravity = Gravity.TOP|Gravity.CENTER_HORIZONTAL;
-        }
->>>>>>> a3c74d10
         searchBar.setLayoutParams(lp);
 
         // Layout the app info bar space
@@ -597,7 +573,7 @@
             // Vertical drop target bar space -- The drop target bar is fixed in the layout to be on
             //                                   the left of the screen regardless of RTL
             lp.gravity = Gravity.LEFT;
-            lp.width = searchBarSpaceHeightNormalPx;
+            lp.width = normalSearchBarSpaceHeightPx;
 
             LinearLayout targets = (LinearLayout) dropTargetBar.findViewById(R.id.drag_target_bar);
             targets.setOrientation(LinearLayout.VERTICAL);
@@ -608,9 +584,6 @@
             // Horizontal drop target bar space
             lp.gravity = verticalGravity;
             lp.height = searchBarSpaceHeightPx;
-
-            LinearLayout targets = (LinearLayout) dropTargetBar.findViewById(R.id.drag_target_bar);
-            targets.getLayoutParams().width = searchBarSpaceWidthPx;
         }
         return lp;
     }
