package com.android.launcher3.popup;

<<<<<<< HEAD
import static android.content.pm.SuspendDialogInfo.BUTTON_ACTION_UNSUSPEND;

=======
import static com.android.launcher3.logging.StatsLogManager.LauncherEvent.LAUNCHER_PRIVATE_SPACE_INSTALL_SYSTEM_SHORTCUT_TAP;
import static com.android.launcher3.logging.StatsLogManager.LauncherEvent.LAUNCHER_PRIVATE_SPACE_UNINSTALL_SYSTEM_SHORTCUT_TAP;
>>>>>>> fb095226
import static com.android.launcher3.logging.StatsLogManager.LauncherEvent.LAUNCHER_SYSTEM_SHORTCUT_APP_INFO_TAP;
import static com.android.launcher3.logging.StatsLogManager.LauncherEvent.LAUNCHER_SYSTEM_SHORTCUT_DONT_SUGGEST_APP_TAP;
import static com.android.launcher3.logging.StatsLogManager.LauncherEvent.LAUNCHER_SYSTEM_SHORTCUT_WIDGETS_TAP;

import android.app.ActivityOptions;
<<<<<<< HEAD
import android.app.AlertDialog;
import android.app.AppGlobals;
=======
import android.content.ComponentName;
>>>>>>> fb095226
import android.content.Context;
import android.content.DialogInterface;
import android.content.Intent;
import android.content.pm.SuspendDialogInfo;
import android.graphics.Rect;
<<<<<<< HEAD
import android.os.RemoteException;
import android.util.Log;
=======
import android.os.Process;
import android.os.UserHandle;
>>>>>>> fb095226
import android.view.View;
import android.view.accessibility.AccessibilityNodeInfo;
import android.widget.ImageView;
import android.widget.TextView;

import androidx.annotation.NonNull;
import androidx.annotation.Nullable;

import com.android.launcher3.AbstractFloatingView;
import com.android.launcher3.Flags;
import com.android.launcher3.R;
import com.android.launcher3.SecondaryDropTarget;
import com.android.launcher3.Utilities;
import com.android.launcher3.allapps.PrivateProfileManager;
import com.android.launcher3.model.WidgetItem;
import com.android.launcher3.model.data.ItemInfo;
import com.android.launcher3.model.data.WorkspaceItemInfo;
import com.android.launcher3.pm.UserCache;
import com.android.launcher3.uioverrides.ApiWrapper;
import com.android.launcher3.util.ComponentKey;
import com.android.launcher3.util.InstantAppResolver;
import com.android.launcher3.util.PackageManagerHelper;
import com.android.launcher3.util.PackageUserKey;
import com.android.launcher3.views.ActivityContext;
import com.android.launcher3.widget.WidgetsBottomSheet;

import java.util.Arrays;
import java.util.List;

/**
 * Represents a system shortcut for a given app. The shortcut should have a label and icon, and an
 * onClickListener that depends on the item that the shortcut services.
 *
 * Example system shortcuts, defined as inner classes, include Widgets and AppInfo.
 *
 * @param <T> extends {@link ActivityContext}
 */
public abstract class SystemShortcut<T extends ActivityContext> extends ItemInfo
        implements View.OnClickListener {

    private final int mIconResId;
    protected final int mLabelResId;
    protected int mAccessibilityActionId;

    protected final T mTarget;
    protected final ItemInfo mItemInfo;
    protected final View mOriginalView;

    public SystemShortcut(int iconResId, int labelResId, T target, ItemInfo itemInfo,
            View originalView) {
        mIconResId = iconResId;
        mLabelResId = labelResId;
        mAccessibilityActionId = labelResId;
        mTarget = target;
        mItemInfo = itemInfo;
        mOriginalView = originalView;
    }

    public SystemShortcut(SystemShortcut<T> other) {
        mIconResId = other.mIconResId;
        mLabelResId = other.mLabelResId;
        mAccessibilityActionId = other.mAccessibilityActionId;
        mTarget = other.mTarget;
        mItemInfo = other.mItemInfo;
        mOriginalView = other.mOriginalView;
    }

    public void setIconAndLabelFor(View iconView, TextView labelView) {
        iconView.setBackgroundResource(mIconResId);
        labelView.setText(mLabelResId);
    }

    public void setIconAndContentDescriptionFor(ImageView view) {
        view.setImageResource(mIconResId);
        view.setContentDescription(view.getContext().getText(mLabelResId));
    }

    public AccessibilityNodeInfo.AccessibilityAction createAccessibilityAction(Context context) {
        return new AccessibilityNodeInfo.AccessibilityAction(
                mAccessibilityActionId, context.getText(mLabelResId));
    }

    public boolean hasHandlerForAction(int action) {
        return mAccessibilityActionId == action;
    }

    public interface Factory<T extends ActivityContext> {

        @Nullable
        SystemShortcut<T> getShortcut(T context, ItemInfo itemInfo, @NonNull View originalView);
    }

    public static final Factory<ActivityContext> WIDGETS = (context, itemInfo, originalView) -> {
        if (itemInfo.getTargetComponent() == null) return null;
        final List<WidgetItem> widgets =
                context.getPopupDataProvider().getWidgetsForPackageUser(new PackageUserKey(
                        itemInfo.getTargetComponent().getPackageName(), itemInfo.user));
        if (widgets.isEmpty()) {
            return null;
        }
        return new Widgets(context, itemInfo, originalView);
    };

    public static class Widgets<T extends ActivityContext> extends SystemShortcut<T> {
        public Widgets(T target, ItemInfo itemInfo, @NonNull View originalView) {
            super(R.drawable.ic_widget, R.string.widget_button_text, target, itemInfo,
                    originalView);
        }

        @Override
        public void onClick(View view) {
            AbstractFloatingView.closeAllOpenViews(mTarget);
            WidgetsBottomSheet widgetsBottomSheet =
                    (WidgetsBottomSheet) mTarget.getLayoutInflater().inflate(
                            R.layout.widgets_bottom_sheet, mTarget.getDragLayer(), false);
            widgetsBottomSheet.populateAndShow(mItemInfo);
            mTarget.getStatsLogManager().logger().withItemInfo(mItemInfo)
                    .log(LAUNCHER_SYSTEM_SHORTCUT_WIDGETS_TAP);
        }
    }

    public static final Factory<ActivityContext> APP_INFO = AppInfo::new;

    public static class AppInfo<T extends ActivityContext> extends SystemShortcut<T> {

        @Nullable
        private SplitAccessibilityInfo mSplitA11yInfo;

        public AppInfo(T target, ItemInfo itemInfo, @NonNull View originalView) {
            super(R.drawable.ic_info_no_shadow, R.string.app_info_drop_target_label, target,
                    itemInfo, originalView);
        }

        /**
         * Constructor used by overview for staged split to provide custom A11y information.
         *
         * Future improvements considerations:
         * Have the logic in {@link #createAccessibilityAction(Context)} be moved to super
         * call in {@link SystemShortcut#createAccessibilityAction(Context)} by having
         * SystemShortcut be aware of TaskContainers and staged split.
         * That way it could directly create the correct node info for any shortcut that supports
         * split, but then we'll need custom resIDs for each pair of shortcuts.
         */
        public AppInfo(T target, ItemInfo itemInfo, View originalView,
                SplitAccessibilityInfo accessibilityInfo) {
            this(target, itemInfo, originalView);
            mSplitA11yInfo = accessibilityInfo;
            mAccessibilityActionId = accessibilityInfo.nodeId;
        }

        @Override
        public AccessibilityNodeInfo.AccessibilityAction createAccessibilityAction(
                Context context) {
            if (mSplitA11yInfo != null && mSplitA11yInfo.containsMultipleTasks) {
                String accessibilityLabel = context.getString(R.string.split_app_info_accessibility,
                        mSplitA11yInfo.taskTitle);
                return new AccessibilityNodeInfo.AccessibilityAction(mAccessibilityActionId,
                        accessibilityLabel);
            } else {
                return super.createAccessibilityAction(context);
            }
        }

        @Override
        public void onClick(View view) {
            dismissTaskMenuView(mTarget);
            Rect sourceBounds = Utilities.getViewBounds(view);
            new PackageManagerHelper(view.getContext()).startDetailsActivityForInfo(
                    mItemInfo, sourceBounds, ActivityOptions.makeBasic().toBundle());
            mTarget.getStatsLogManager().logger().withItemInfo(mItemInfo)
                    .log(LAUNCHER_SYSTEM_SHORTCUT_APP_INFO_TAP);
        }

        public static class SplitAccessibilityInfo {
            public final boolean containsMultipleTasks;
            public final CharSequence taskTitle;
            public final int nodeId;

            public SplitAccessibilityInfo(boolean containsMultipleTasks,
                    CharSequence taskTitle, int nodeId) {
                this.containsMultipleTasks = containsMultipleTasks;
                this.taskTitle = taskTitle;
                this.nodeId = nodeId;
            }
        }
    }

    public static final Factory<ActivityContext> PRIVATE_PROFILE_INSTALL =
            (context, itemInfo, originalView) -> {
                if (originalView == null) {
                    return null;
                }
                if (itemInfo.getTargetComponent() == null
                        || !(itemInfo instanceof com.android.launcher3.model.data.AppInfo)
                        || !itemInfo.getContainerInfo().hasAllAppsContainer()
                        || !Process.myUserHandle().equals(itemInfo.user)) {
                    return null;
                }

                PrivateProfileManager privateProfileManager =
                        context.getAppsView().getPrivateProfileManager();
                if (privateProfileManager == null || !privateProfileManager.isEnabled()) {
                    return null;
                }

                UserHandle privateProfileUser = privateProfileManager.getProfileUser();
                if (privateProfileUser == null) {
                    return null;
                }
                // Do not show shortcut if an app is already installed to the space
                ComponentName targetComponent = itemInfo.getTargetComponent();
                if (context.getAppsView().getAppsStore().getApp(
                        new ComponentKey(targetComponent, privateProfileUser)) != null) {
                    return null;
                }

                // Do not show shortcut for settings
                String[] packagesToSkip =
                        originalView.getContext().getResources()
                                .getStringArray(R.array.skip_private_profile_shortcut_packages);
                if (Arrays.asList(packagesToSkip).contains(targetComponent.getPackageName())) {
                    return null;
                }

                return new InstallToPrivateProfile<>(
                        context, itemInfo, originalView, privateProfileUser);
            };

    static class InstallToPrivateProfile<T extends ActivityContext> extends SystemShortcut<T> {
        UserHandle mSpaceUser;

        InstallToPrivateProfile(T target, ItemInfo itemInfo, @NonNull View originalView,
                UserHandle spaceUser) {
            // TODO(b/302666597): update icon once available
            super(
                    R.drawable.ic_install_to_private,
                    R.string.install_private_system_shortcut_label,
                    target,
                    itemInfo,
                    originalView);
            mSpaceUser = spaceUser;
        }

        @Override
        public void onClick(View view) {
            Intent intent =
                    ApiWrapper.getAppMarketActivityIntent(
                            view.getContext(),
                            mItemInfo.getTargetComponent().getPackageName(),
                            mSpaceUser);
            mTarget.startActivitySafely(view, intent, mItemInfo);
            AbstractFloatingView.closeAllOpenViews(mTarget);
            mTarget.getStatsLogManager()
                    .logger()
                    .withItemInfo(mItemInfo)
                    .log(LAUNCHER_PRIVATE_SPACE_INSTALL_SYSTEM_SHORTCUT_TAP);
        }
    }

    public static final Factory<ActivityContext> INSTALL =
            (activity, itemInfo, originalView) -> {
                if (originalView == null) {
                    return null;
                }
                boolean supportsWebUI = (itemInfo instanceof WorkspaceItemInfo)
                        && ((WorkspaceItemInfo) itemInfo).hasStatusFlag(
                        WorkspaceItemInfo.FLAG_SUPPORTS_WEB_UI);
                boolean isInstantApp = false;
                if (itemInfo instanceof com.android.launcher3.model.data.AppInfo) {
                    com.android.launcher3.model.data.AppInfo
                            appInfo = (com.android.launcher3.model.data.AppInfo) itemInfo;
                    isInstantApp = InstantAppResolver.newInstance(
                            originalView.getContext()).isInstantApp(appInfo);
                }
                boolean enabled = supportsWebUI || isInstantApp;
                if (!enabled) {
                    return null;
                }
                return new Install(activity, itemInfo, originalView);
            };

    public static class Install<T extends ActivityContext> extends SystemShortcut<T> {

        public Install(T target, ItemInfo itemInfo, @NonNull View originalView) {
            super(R.drawable.ic_install_no_shadow, R.string.install_drop_target_label,
                    target, itemInfo, originalView);
        }

        @Override
        public void onClick(View view) {
            Intent intent = ApiWrapper.getAppMarketActivityIntent(view.getContext(),
                    mItemInfo.getTargetComponent().getPackageName(),
                    Process.myUserHandle());
            mTarget.startActivitySafely(view, intent, mItemInfo);
            AbstractFloatingView.closeAllOpenViews(mTarget);
        }
    }

<<<<<<< HEAD
    public static final Factory<BaseDraggingActivity> PAUSE_APPS =
            (activity, itemInfo, originalView) -> {
                if (new PackageManagerHelper(activity).isAppSuspended(
                        itemInfo.getTargetComponent().getPackageName(), itemInfo.user)) {
                    return null;
                }
                return new PauseApps(activity, itemInfo, originalView);
    };

    public static class PauseApps<T extends Context & ActivityContext> extends SystemShortcut<T> {

        public PauseApps(T target, ItemInfo itemInfo, View originalView) {
            super(R.drawable.ic_hourglass_top, R.string.paused_apps_drop_target_label, target,
                    itemInfo, originalView);
=======
    public static final Factory<ActivityContext> DONT_SUGGEST_APP =
            (activity, itemInfo, originalView) -> {
                if (!itemInfo.isPredictedItem()) {
                    return null;
                }
                return new DontSuggestApp<>(activity, itemInfo, originalView);
            };

    private static class DontSuggestApp<T extends ActivityContext> extends SystemShortcut<T> {
        DontSuggestApp(T target, ItemInfo itemInfo, View originalView) {
            super(R.drawable.ic_block_no_shadow, R.string.dismiss_prediction_label, target,
                    itemInfo, originalView);
        }

        @Override
        public void onClick(View view) {
            dismissTaskMenuView(mTarget);
            mTarget.getStatsLogManager().logger()
                    .withItemInfo(mItemInfo)
                    .log(LAUNCHER_SYSTEM_SHORTCUT_DONT_SUGGEST_APP_TAP);
        }
    }

    public static final Factory<ActivityContext> UNINSTALL_APP =
            (activityContext, itemInfo, originalView) -> {
                if (originalView == null) {
                    return null;
                }
                if (!Flags.enablePrivateSpace()) {
                    return null;
                }
                if (!UserCache.INSTANCE.get(originalView.getContext()).getUserInfo(
                        itemInfo.user).isPrivate()) {
                    // If app is not Private Space app.
                    return null;
                }
                ComponentName cn = SecondaryDropTarget.getUninstallTarget(originalView.getContext(),
                        itemInfo);
                if (cn == null) {
                    // If component name is null, don't show uninstall shortcut.
                    // System apps will have component name as null.
                    return null;
                }
                return new UninstallApp(activityContext, itemInfo, originalView, cn);
            };

    private static class UninstallApp<T extends ActivityContext> extends SystemShortcut<T> {
        @NonNull ComponentName mComponentName;

        UninstallApp(T target, ItemInfo itemInfo, @NonNull View originalView,
                @NonNull ComponentName cn) {
            super(R.drawable.ic_uninstall_no_shadow, R.string.uninstall_drop_target_label, target,
                    itemInfo, originalView);
            mComponentName = cn;

>>>>>>> fb095226
        }

        @Override
        public void onClick(View view) {
<<<<<<< HEAD
            CharSequence appLabel = view.getContext().getPackageManager().getApplicationLabel(
                    new PackageManagerHelper(view.getContext()).getApplicationInfo(
                            mItemInfo.getTargetComponent().getPackageName(), mItemInfo.user, 0));
            new AlertDialog.Builder(view.getContext())
                    .setIcon(R.drawable.ic_hourglass_top)
                    .setTitle(view.getContext().getString(R.string.pause_apps_dialog_title,
                            appLabel))
                    .setMessage(view.getContext().getString(R.string.pause_apps_dialog_message,
                            appLabel))
                    .setNegativeButton(android.R.string.cancel, null)
                    .setPositiveButton(R.string.pause, new DialogInterface.OnClickListener() {
                        @Override
                        public void onClick(DialogInterface dialog, int which) {
                            try {
                                AppGlobals.getPackageManager().setPackagesSuspendedAsUser(
                                        new String[]{
                                                mItemInfo.getTargetComponent().getPackageName()},
                                        true, null, null,
                                        new SuspendDialogInfo.Builder()
                                                .setIcon(R.drawable.ic_hourglass_top)
                                                .setTitle(R.string.paused_apps_dialog_title)
                                                .setMessage(R.string.paused_apps_dialog_message)
                                                .setNeutralButtonAction(BUTTON_ACTION_UNSUSPEND)
                                                .build(), 0, view.getContext().getOpPackageName(),
                                        view.getContext().getUserId(),
                                        mItemInfo.user.getIdentifier());
                            } catch (RemoteException e) {
                                Log.e(TAG, "Failed to pause app", e);
                            }
                        }
                    })
                    .show();
            AbstractFloatingView.closeAllOpenViews(mTarget);
        }
    }

    public static <T extends Context & ActivityContext> void dismissTaskMenuView(T activity) {
=======
            dismissTaskMenuView(mTarget);
            SecondaryDropTarget.performUninstall(view.getContext(), mComponentName, mItemInfo);
            mTarget.getStatsLogManager()
                    .logger()
                    .withItemInfo(mItemInfo)
                    .log(LAUNCHER_PRIVATE_SPACE_UNINSTALL_SYSTEM_SHORTCUT_TAP);
        }
    }

    public static <T extends ActivityContext> void dismissTaskMenuView(T activity) {
>>>>>>> fb095226
        AbstractFloatingView.closeOpenViews(activity, true,
                AbstractFloatingView.TYPE_ALL & ~AbstractFloatingView.TYPE_REBIND_SAFE);
    }
}<|MERGE_RESOLUTION|>--- conflicted
+++ resolved
@@ -1,35 +1,26 @@
 package com.android.launcher3.popup;
 
-<<<<<<< HEAD
 import static android.content.pm.SuspendDialogInfo.BUTTON_ACTION_UNSUSPEND;
 
-=======
 import static com.android.launcher3.logging.StatsLogManager.LauncherEvent.LAUNCHER_PRIVATE_SPACE_INSTALL_SYSTEM_SHORTCUT_TAP;
 import static com.android.launcher3.logging.StatsLogManager.LauncherEvent.LAUNCHER_PRIVATE_SPACE_UNINSTALL_SYSTEM_SHORTCUT_TAP;
->>>>>>> fb095226
 import static com.android.launcher3.logging.StatsLogManager.LauncherEvent.LAUNCHER_SYSTEM_SHORTCUT_APP_INFO_TAP;
 import static com.android.launcher3.logging.StatsLogManager.LauncherEvent.LAUNCHER_SYSTEM_SHORTCUT_DONT_SUGGEST_APP_TAP;
 import static com.android.launcher3.logging.StatsLogManager.LauncherEvent.LAUNCHER_SYSTEM_SHORTCUT_WIDGETS_TAP;
 
 import android.app.ActivityOptions;
-<<<<<<< HEAD
 import android.app.AlertDialog;
 import android.app.AppGlobals;
-=======
 import android.content.ComponentName;
->>>>>>> fb095226
 import android.content.Context;
 import android.content.DialogInterface;
 import android.content.Intent;
 import android.content.pm.SuspendDialogInfo;
 import android.graphics.Rect;
-<<<<<<< HEAD
 import android.os.RemoteException;
-import android.util.Log;
-=======
 import android.os.Process;
 import android.os.UserHandle;
->>>>>>> fb095226
+import android.util.Log;
 import android.view.View;
 import android.view.accessibility.AccessibilityNodeInfo;
 import android.widget.ImageView;
@@ -39,6 +30,7 @@
 import androidx.annotation.Nullable;
 
 import com.android.launcher3.AbstractFloatingView;
+import com.android.launcher3.BaseDraggingActivity;
 import com.android.launcher3.Flags;
 import com.android.launcher3.R;
 import com.android.launcher3.SecondaryDropTarget;
@@ -70,6 +62,8 @@
 public abstract class SystemShortcut<T extends ActivityContext> extends ItemInfo
         implements View.OnClickListener {
 
+    private static final String TAG = "SystemShortcut"
+
     private final int mIconResId;
     protected final int mLabelResId;
     protected int mAccessibilityActionId;
@@ -328,7 +322,6 @@
         }
     }
 
-<<<<<<< HEAD
     public static final Factory<BaseDraggingActivity> PAUSE_APPS =
             (activity, itemInfo, originalView) -> {
                 if (new PackageManagerHelper(activity).isAppSuspended(
@@ -343,68 +336,10 @@
         public PauseApps(T target, ItemInfo itemInfo, View originalView) {
             super(R.drawable.ic_hourglass_top, R.string.paused_apps_drop_target_label, target,
                     itemInfo, originalView);
-=======
-    public static final Factory<ActivityContext> DONT_SUGGEST_APP =
-            (activity, itemInfo, originalView) -> {
-                if (!itemInfo.isPredictedItem()) {
-                    return null;
-                }
-                return new DontSuggestApp<>(activity, itemInfo, originalView);
-            };
-
-    private static class DontSuggestApp<T extends ActivityContext> extends SystemShortcut<T> {
-        DontSuggestApp(T target, ItemInfo itemInfo, View originalView) {
-            super(R.drawable.ic_block_no_shadow, R.string.dismiss_prediction_label, target,
-                    itemInfo, originalView);
-        }
-
-        @Override
-        public void onClick(View view) {
-            dismissTaskMenuView(mTarget);
-            mTarget.getStatsLogManager().logger()
-                    .withItemInfo(mItemInfo)
-                    .log(LAUNCHER_SYSTEM_SHORTCUT_DONT_SUGGEST_APP_TAP);
-        }
-    }
-
-    public static final Factory<ActivityContext> UNINSTALL_APP =
-            (activityContext, itemInfo, originalView) -> {
-                if (originalView == null) {
-                    return null;
-                }
-                if (!Flags.enablePrivateSpace()) {
-                    return null;
-                }
-                if (!UserCache.INSTANCE.get(originalView.getContext()).getUserInfo(
-                        itemInfo.user).isPrivate()) {
-                    // If app is not Private Space app.
-                    return null;
-                }
-                ComponentName cn = SecondaryDropTarget.getUninstallTarget(originalView.getContext(),
-                        itemInfo);
-                if (cn == null) {
-                    // If component name is null, don't show uninstall shortcut.
-                    // System apps will have component name as null.
-                    return null;
-                }
-                return new UninstallApp(activityContext, itemInfo, originalView, cn);
-            };
-
-    private static class UninstallApp<T extends ActivityContext> extends SystemShortcut<T> {
-        @NonNull ComponentName mComponentName;
-
-        UninstallApp(T target, ItemInfo itemInfo, @NonNull View originalView,
-                @NonNull ComponentName cn) {
-            super(R.drawable.ic_uninstall_no_shadow, R.string.uninstall_drop_target_label, target,
-                    itemInfo, originalView);
-            mComponentName = cn;
-
->>>>>>> fb095226
-        }
-
-        @Override
-        public void onClick(View view) {
-<<<<<<< HEAD
+        }
+
+        @Override
+        public void onClick(View view) {
             CharSequence appLabel = view.getContext().getPackageManager().getApplicationLabel(
                     new PackageManagerHelper(view.getContext()).getApplicationInfo(
                             mItemInfo.getTargetComponent().getPackageName(), mItemInfo.user, 0));
@@ -441,8 +376,65 @@
         }
     }
 
-    public static <T extends Context & ActivityContext> void dismissTaskMenuView(T activity) {
-=======
+    public static final Factory<ActivityContext> DONT_SUGGEST_APP =
+            (activity, itemInfo, originalView) -> {
+                if (!itemInfo.isPredictedItem()) {
+                    return null;
+                }
+                return new DontSuggestApp<>(activity, itemInfo, originalView);
+            };
+
+    private static class DontSuggestApp<T extends ActivityContext> extends SystemShortcut<T> {
+        DontSuggestApp(T target, ItemInfo itemInfo, View originalView) {
+            super(R.drawable.ic_block_no_shadow, R.string.dismiss_prediction_label, target,
+                    itemInfo, originalView);
+        }
+
+        @Override
+        public void onClick(View view) {
+            dismissTaskMenuView(mTarget);
+            mTarget.getStatsLogManager().logger()
+                    .withItemInfo(mItemInfo)
+                    .log(LAUNCHER_SYSTEM_SHORTCUT_DONT_SUGGEST_APP_TAP);
+        }
+    }
+
+    public static final Factory<ActivityContext> UNINSTALL_APP =
+            (activityContext, itemInfo, originalView) -> {
+                if (originalView == null) {
+                    return null;
+                }
+                if (!Flags.enablePrivateSpace()) {
+                    return null;
+                }
+                if (!UserCache.INSTANCE.get(originalView.getContext()).getUserInfo(
+                        itemInfo.user).isPrivate()) {
+                    // If app is not Private Space app.
+                    return null;
+                }
+                ComponentName cn = SecondaryDropTarget.getUninstallTarget(originalView.getContext(),
+                        itemInfo);
+                if (cn == null) {
+                    // If component name is null, don't show uninstall shortcut.
+                    // System apps will have component name as null.
+                    return null;
+                }
+                return new UninstallApp(activityContext, itemInfo, originalView, cn);
+            };
+
+    private static class UninstallApp<T extends ActivityContext> extends SystemShortcut<T> {
+        @NonNull ComponentName mComponentName;
+
+        UninstallApp(T target, ItemInfo itemInfo, @NonNull View originalView,
+                @NonNull ComponentName cn) {
+            super(R.drawable.ic_uninstall_no_shadow, R.string.uninstall_drop_target_label, target,
+                    itemInfo, originalView);
+            mComponentName = cn;
+
+        }
+
+        @Override
+        public void onClick(View view) {
             dismissTaskMenuView(mTarget);
             SecondaryDropTarget.performUninstall(view.getContext(), mComponentName, mItemInfo);
             mTarget.getStatsLogManager()
@@ -453,7 +445,6 @@
     }
 
     public static <T extends ActivityContext> void dismissTaskMenuView(T activity) {
->>>>>>> fb095226
         AbstractFloatingView.closeOpenViews(activity, true,
                 AbstractFloatingView.TYPE_ALL & ~AbstractFloatingView.TYPE_REBIND_SAFE);
     }
