--- conflicted
+++ resolved
@@ -48,12 +48,7 @@
 public abstract class SystemShortcut<T extends Context & ActivityContext> extends ItemInfo
         implements View.OnClickListener {
 
-<<<<<<< HEAD
-    private static final String TAG = "SystemShortcut";
-
-=======
     private static final String TAG = SystemShortcut.class.getSimpleName();
->>>>>>> 3336f0f9
     private final int mIconResId;
     protected final int mLabelResId;
     protected int mAccessibilityActionId;
