--- conflicted
+++ resolved
@@ -63,11 +63,8 @@
 import com.android.launcher3.celllayout.DelegatedCellDrawing;
 import com.android.launcher3.celllayout.ItemConfiguration;
 import com.android.launcher3.celllayout.ReorderAlgorithm;
-<<<<<<< HEAD
-=======
 import com.android.launcher3.celllayout.ReorderParameters;
 import com.android.launcher3.celllayout.ReorderPreviewAnimation;
->>>>>>> fb095226
 import com.android.launcher3.config.FeatureFlags;
 import com.android.launcher3.dragndrop.DraggableView;
 import com.android.launcher3.folder.PreviewBackground;
@@ -1584,12 +1581,6 @@
     }
 
     protected ItemConfiguration findReorderSolution(int pixelX, int pixelY, int minSpanX,
-<<<<<<< HEAD
-            int minSpanY, int spanX, int spanY, int[] direction, View dragView, boolean decX,
-            ItemConfiguration solution) {
-        return createReorderAlgorithm().findReorderSolution(pixelX, pixelY, minSpanX, minSpanY,
-                spanX, spanY, direction, dragView, decX, solution);
-=======
             int minSpanY, int spanX, int spanY, int[] direction, View dragView, boolean decX) {
         ItemConfiguration configuration = new ItemConfiguration();
         copyCurrentStateToSolution(configuration);
@@ -1597,7 +1588,6 @@
                 minSpanY, dragView, configuration);
         int[] directionVector = direction != null ? direction : mDirectionVector;
         return createReorderAlgorithm().findReorderSolution(parameters, directionVector, decX);
->>>>>>> fb095226
     }
 
     public void copyCurrentStateToSolution(ItemConfiguration solution) {
@@ -1627,8 +1617,12 @@
      */
     public ItemConfiguration calculateReorder(int pixelX, int pixelY, int minSpanX, int minSpanY,
             int spanX, int spanY, View dragView) {
-        return createReorderAlgorithm().calculateReorder(pixelX, pixelY, minSpanX, minSpanY,
-                spanX, spanY, dragView);
+        ItemConfiguration configuration = new ItemConfiguration();
+        copyCurrentStateToSolution(configuration);
+        return createReorderAlgorithm().calculateReorder(
+                new ReorderParameters(pixelX, pixelY, spanX, spanY,  minSpanX, minSpanY, dragView,
+                        configuration)
+        );
     }
 
     int[] performReorder(int pixelX, int pixelY, int minSpanX, int minSpanY, int spanX, int spanY,
