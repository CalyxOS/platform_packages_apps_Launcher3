--- conflicted
+++ resolved
@@ -15,11 +15,8 @@
  */
 package com.android.launcher3.model;
 
-<<<<<<< HEAD
 import static com.android.launcher3.model.BgDataModel.Callbacks.FLAG_HAS_MULTIPLE_PROFILES;
-=======
 import static com.android.launcher3.model.BgDataModel.Callbacks.FLAG_PRIVATE_PROFILE_QUIET_MODE_ENABLED;
->>>>>>> 5f635e80
 import static com.android.launcher3.model.BgDataModel.Callbacks.FLAG_QUIET_MODE_ENABLED;
 import static com.android.launcher3.model.BgDataModel.Callbacks.FLAG_WORK_PROFILE_QUIET_MODE_ENABLED;
 import static com.android.launcher3.model.data.WorkspaceItemInfo.FLAG_AUTOINSTALL_ICON;
@@ -174,11 +171,6 @@
                         WorkspaceItemInfo.FLAG_DISABLED_QUIET_USER, isUserQuiet);
                 appsList.updateDisabledFlags(matcher, flagOp);
 
-<<<<<<< HEAD
-                // We are not synchronizing here, as int operations are atomic
-                appsList.setFlags(FLAG_QUIET_MODE_ENABLED, ums.isAllProfilesQuietModeEnabled());
-                appsList.setFlags(FLAG_HAS_MULTIPLE_PROFILES, ums.hasMultipleProfiles());
-=======
                 if (Flags.enablePrivateSpace()) {
                     UserCache userCache = UserCache.INSTANCE.get(context);
                     if (userCache.getUserInfo(mUser).isWork()) {
@@ -188,9 +180,9 @@
                     }
                 } else {
                     // We are not synchronizing here, as int operations are atomic
-                    appsList.setFlags(FLAG_QUIET_MODE_ENABLED, ums.isAnyProfileQuietModeEnabled());
-                }
->>>>>>> 5f635e80
+                    appsList.setFlags(FLAG_QUIET_MODE_ENABLED, ums.isAllProfilesQuietModeEnabled());
+                    appsList.setFlags(FLAG_HAS_MULTIPLE_PROFILES, ums.hasMultipleProfiles());
+                }
                 break;
             }
             default:
