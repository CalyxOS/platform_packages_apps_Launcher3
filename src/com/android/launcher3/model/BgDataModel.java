--- conflicted
+++ resolved
@@ -477,15 +477,12 @@
         int FLAG_QUIET_MODE_ENABLED = 1 << 1;
         // If launcher can change quiet mode
         int FLAG_QUIET_MODE_CHANGE_PERMISSION = 1 << 2;
-<<<<<<< HEAD
-        // If user has more than one work profile
-        int FLAG_HAS_MULTIPLE_PROFILES = 1 << 3;
-=======
         // If quiet mode is enabled for work profile user
         int FLAG_WORK_PROFILE_QUIET_MODE_ENABLED = 1 << 3;
         // If quiet mode is enabled for private profile user
         int FLAG_PRIVATE_PROFILE_QUIET_MODE_ENABLED = 1 << 4;
->>>>>>> 5f635e80
+        // If user has more than one work profile
+        int FLAG_HAS_MULTIPLE_PROFILES = 1 << 5;
 
         /**
          * Returns an IntSet of page ids to bind first, synchronously if possible
