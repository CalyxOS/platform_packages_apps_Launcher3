/*
 * Copyright (C) 2016 The Android Open Source Project
 *
 * Licensed under the Apache License, Version 2.0 (the "License");
 * you may not use this file except in compliance with the License.
 * You may obtain a copy of the License at
 *
 *      http://www.apache.org/licenses/LICENSE-2.0
 *
 * Unless required by applicable law or agreed to in writing, software
 * distributed under the License is distributed on an "AS IS" BASIS,
 * WITHOUT WARRANTIES OR CONDITIONS OF ANY KIND, either express or implied.
 * See the License for the specific language governing permissions and
 * limitations under the License.
 */

package com.android.launcher3.shortcuts;

import android.animation.Animator;
import android.animation.AnimatorListenerAdapter;
import android.animation.AnimatorSet;
import android.animation.TimeInterpolator;
import android.annotation.TargetApi;
import android.content.ComponentName;
import android.content.Context;
import android.content.res.Resources;
import android.graphics.Bitmap;
import android.graphics.Color;
import android.graphics.Point;
import android.graphics.Rect;
import android.graphics.drawable.ShapeDrawable;
import android.os.Build;
import android.os.Handler;
import android.os.Looper;
import android.util.AttributeSet;
import android.view.Gravity;
import android.view.LayoutInflater;
import android.view.MotionEvent;
import android.view.View;
import android.view.accessibility.AccessibilityEvent;
import android.view.animation.DecelerateInterpolator;
import android.widget.LinearLayout;

import com.android.launcher3.BubbleTextView;
import com.android.launcher3.DragSource;
import com.android.launcher3.DropTarget;
import com.android.launcher3.IconCache;
import com.android.launcher3.ItemInfo;
import com.android.launcher3.Launcher;
import com.android.launcher3.LauncherAnimUtils;
import com.android.launcher3.LauncherAppState;
import com.android.launcher3.LauncherModel;
import com.android.launcher3.LauncherSettings;
import com.android.launcher3.LauncherViewPropertyAnimator;
import com.android.launcher3.LogAccelerateInterpolator;
import com.android.launcher3.R;
import com.android.launcher3.ShortcutInfo;
import com.android.launcher3.Utilities;
import com.android.launcher3.accessibility.ShortcutMenuAccessibilityDelegate;
import com.android.launcher3.compat.UserHandleCompat;
import com.android.launcher3.dragndrop.DragController;
import com.android.launcher3.dragndrop.DragLayer;
import com.android.launcher3.dragndrop.DragOptions;
import com.android.launcher3.dragndrop.DragView;
import com.android.launcher3.graphics.LauncherIcons;
import com.android.launcher3.graphics.TriangleShape;
import com.android.launcher3.userevent.nano.LauncherLogProto;
import com.android.launcher3.userevent.nano.LauncherLogProto.Target;

import java.util.Collections;
import java.util.List;

/**
 * A container for shortcuts to deep links within apps.
 */
@TargetApi(Build.VERSION_CODES.N)
public class DeepShortcutsContainer extends LinearLayout implements View.OnLongClickListener,
        View.OnTouchListener, DragSource, DragController.DragListener {
    private static final String TAG = "ShortcutsContainer";

    private final Point mIconShift = new Point();

    private final Launcher mLauncher;
    private final DeepShortcutManager mDeepShortcutsManager;
    private final int mStartDragThreshold;
    private final ShortcutMenuAccessibilityDelegate mAccessibilityDelegate;
    private final boolean mIsRtl;

    private BubbleTextView mDeferredDragIcon;
    private final Rect mTempRect = new Rect();
    private Point mIconLastTouchPos = new Point();
    private boolean mIsLeftAligned;
    private boolean mIsAboveIcon;
    private View mArrow;

    private Animator mOpenCloseAnimator;
    private boolean mDeferContainerRemoval;
    private boolean mIsOpen;

    public DeepShortcutsContainer(Context context, AttributeSet attrs, int defStyleAttr) {
        super(context, attrs, defStyleAttr);
        mLauncher = Launcher.getLauncher(context);
        mDeepShortcutsManager = LauncherAppState.getInstance().getShortcutManager();

        mStartDragThreshold = getResources().getDimensionPixelSize(
                R.dimen.deep_shortcuts_start_drag_threshold);
        mAccessibilityDelegate = new ShortcutMenuAccessibilityDelegate(mLauncher);
        mIsRtl = Utilities.isRtl(getResources());
    }

    public DeepShortcutsContainer(Context context, AttributeSet attrs) {
        this(context, attrs, 0);
    }

    public DeepShortcutsContainer(Context context) {
        this(context, null, 0);
    }

    public void populateAndShow(final BubbleTextView originalIcon, final List<String> ids) {
        final Resources resources = getResources();
        final int arrowWidth = resources.getDimensionPixelSize(R.dimen.deep_shortcuts_arrow_width);
        final int arrowHeight = resources.getDimensionPixelSize(R.dimen.deep_shortcuts_arrow_height);
        final int arrowHorizontalOffset = resources.getDimensionPixelSize(
                R.dimen.deep_shortcuts_arrow_horizontal_offset);
        final int arrowVerticalOffset = resources.getDimensionPixelSize(
                R.dimen.deep_shortcuts_arrow_vertical_offset);

        // Add dummy views first, and populate with real shortcut info when ready.
        final int spacing = getResources().getDimensionPixelSize(R.dimen.deep_shortcuts_spacing);
        final LayoutInflater inflater = mLauncher.getLayoutInflater();
        int numShortcuts = Math.min(ids.size(), ShortcutFilter.MAX_SHORTCUTS);
        for (int i = 0; i < numShortcuts; i++) {
            final DeepShortcutView shortcut =
                    (DeepShortcutView) inflater.inflate(R.layout.deep_shortcut, this, false);
            if (i < numShortcuts - 1) {
                ((LayoutParams) shortcut.getLayoutParams()).bottomMargin = spacing;
            }
            shortcut.getBubbleText().setAccessibilityDelegate(mAccessibilityDelegate);
            addView(shortcut);
        }
        setContentDescription(getContext().getString(R.string.shortcuts_menu_description,
                numShortcuts, originalIcon.getContentDescription().toString()));

        measure(MeasureSpec.UNSPECIFIED, MeasureSpec.UNSPECIFIED);
        orientAboutIcon(originalIcon, arrowHeight + arrowVerticalOffset);

        // Add the arrow.
        mArrow = addArrowView(arrowHorizontalOffset, arrowVerticalOffset, arrowWidth, arrowHeight);
        mArrow.setPivotX(arrowWidth / 2);
        mArrow.setPivotY(mIsAboveIcon ? 0 : arrowHeight);

        animateOpen();

        deferDrag(originalIcon);

        // Load the shortcuts on a background thread and update the container as it animates.
        final Looper workerLooper = LauncherModel.getWorkerLooper();
        final Handler uiHandler = new Handler(Looper.getMainLooper());
        final ItemInfo originalInfo = (ItemInfo) originalIcon.getTag();
        final UserHandleCompat user = originalInfo.user;
        final ComponentName activity = originalInfo.getTargetComponent();
        new Handler(workerLooper).postAtFrontOfQueue(new Runnable() {
            @Override
            public void run() {
                final List<ShortcutInfoCompat> shortcuts = ShortcutFilter.sortAndFilterShortcuts(
                        mDeepShortcutsManager.queryForShortcutsContainer(activity, ids, user));
                // We want the lowest rank to be closest to the user's finger.
                if (mIsAboveIcon) {
                    Collections.reverse(shortcuts);
                }
                for (int i = 0; i < shortcuts.size(); i++) {
                    final ShortcutInfoCompat shortcut = shortcuts.get(i);
                    uiHandler.post(new UpdateShortcutChild(
                            i, new UnbadgedShortcutInfo(shortcut, mLauncher)));
                }
            }
        });
    }

    /** Updates the child of this container at the given index based on the given shortcut info. */
    private class UpdateShortcutChild implements Runnable {
        private int mShortcutChildIndex;
        private UnbadgedShortcutInfo mShortcutChildInfo;

        public UpdateShortcutChild(int shortcutChildIndex, UnbadgedShortcutInfo shortcutChildInfo) {
            mShortcutChildIndex = shortcutChildIndex;
            mShortcutChildInfo = shortcutChildInfo;
        }

        @Override
        public void run() {
            getShortcutAt(mShortcutChildIndex)
                    .applyShortcutInfo(mShortcutChildInfo, DeepShortcutsContainer.this);
        }
    }

    private DeepShortcutView getShortcutAt(int index) {
        if (!mIsAboveIcon) {
            // Opening down, so arrow is the first view.
            index++;
        }
        return (DeepShortcutView) getChildAt(index);
    }

    private int getShortcutCount() {
        // All children except the arrow are shortcuts.
        return getChildCount() - 1;
    }

    private void animateOpen() {
        setVisibility(View.VISIBLE);
        mIsOpen = true;

        final AnimatorSet shortcutAnims = LauncherAnimUtils.createAnimatorSet();
        final int shortcutCount = getShortcutCount();

        final long duration = getResources().getInteger(
                R.integer.config_deepShortcutOpenDuration);
        final long arrowScaleDuration = getResources().getInteger(
                R.integer.config_deepShortcutArrowOpenDuration);
        final long arrowScaleDelay = duration - arrowScaleDuration;
        final long stagger = getResources().getInteger(
                R.integer.config_deepShortcutOpenStagger);
        final TimeInterpolator fadeInterpolator = new LogAccelerateInterpolator(100, 0);

        // Animate shortcuts
        DecelerateInterpolator interpolator = new DecelerateInterpolator();
        for (int i = 0; i < shortcutCount; i++) {
            final DeepShortcutView deepShortcutView = getShortcutAt(i);
            deepShortcutView.setVisibility(INVISIBLE);
            deepShortcutView.setAlpha(0);

            Animator anim = deepShortcutView.createOpenAnimation(mIsAboveIcon, mIsLeftAligned);
            anim.addListener(new AnimatorListenerAdapter() {
                @Override
                public void onAnimationStart(Animator animation) {
                    deepShortcutView.setVisibility(VISIBLE);
                }
            });
            anim.setDuration(duration);
            int animationIndex = mIsAboveIcon ? shortcutCount - i - 1 : i;
            anim.setStartDelay(stagger * animationIndex);
            anim.setInterpolator(interpolator);
            shortcutAnims.play(anim);

            Animator fadeAnim = new LauncherViewPropertyAnimator(deepShortcutView).alpha(1);
            fadeAnim.setInterpolator(fadeInterpolator);
            // We want the shortcut to be fully opaque before the arrow starts animating.
            fadeAnim.setDuration(arrowScaleDelay);
            shortcutAnims.play(fadeAnim);
        }
        shortcutAnims.addListener(new AnimatorListenerAdapter() {
            @Override
            public void onAnimationEnd(Animator animation) {
                mOpenCloseAnimator = null;
                Utilities.sendCustomAccessibilityEvent(
                        DeepShortcutsContainer.this,
                        AccessibilityEvent.TYPE_WINDOW_STATE_CHANGED,
                        getContext().getString(R.string.action_deep_shortcut));
            }
        });

        // Animate the arrow
        mArrow.setScaleX(0);
        mArrow.setScaleY(0);
        Animator arrowScale = new LauncherViewPropertyAnimator(mArrow).scaleX(1).scaleY(1);
        arrowScale.setStartDelay(arrowScaleDelay);
        arrowScale.setDuration(arrowScaleDuration);
        shortcutAnims.play(arrowScale);

        mOpenCloseAnimator = shortcutAnims;
        shortcutAnims.start();
    }

    /**
     * Orients this container above or below the given icon, aligning with the left or right.
     *
     * These are the preferred orientations, in order (RTL prefers right-aligned over left):
     * - Above and left-aligned
     * - Above and right-aligned
     * - Below and left-aligned
     * - Below and right-aligned
     *
     * So we always align left if there is enough horizontal space
     * and align above if there is enough vertical space.
     */
    private void orientAboutIcon(BubbleTextView icon, int arrowHeight) {
        int width = getMeasuredWidth();
        int height = getMeasuredHeight() + arrowHeight;

        DragLayer dragLayer = mLauncher.getDragLayer();
        dragLayer.getDescendantRectRelativeToSelf(icon, mTempRect);
        Rect insets = dragLayer.getInsets();

        // Align left (right in RTL) if there is room.
        int leftAlignedX = mTempRect.left + icon.getPaddingLeft();
        int rightAlignedX = mTempRect.right - width - icon.getPaddingRight();
        int x = leftAlignedX;
        boolean canBeLeftAligned = leftAlignedX + width < dragLayer.getRight() - insets.right;
        boolean canBeRightAligned = rightAlignedX > dragLayer.getLeft() + insets.left;
        if (!canBeLeftAligned || (mIsRtl && canBeRightAligned)) {
            x = rightAlignedX;
        }
        mIsLeftAligned = x == leftAlignedX;
        if (mIsRtl) {
            x -= dragLayer.getWidth() - width;
        }

        // Offset x so that the arrow and shortcut icons are center-aligned with the original icon.
        int iconWidth = icon.getWidth() - icon.getTotalPaddingLeft() - icon.getTotalPaddingRight();
        iconWidth *= icon.getScaleX();
        Resources resources = getResources();
        int xOffset;
        if (isAlignedWithStart()) {
            // Aligning with the shortcut icon.
            int shortcutIconWidth = resources.getDimensionPixelSize(R.dimen.deep_shortcut_icon_size);
            int shortcutPaddingStart = resources.getDimensionPixelSize(
                    R.dimen.deep_shortcut_padding_start);
            xOffset = iconWidth / 2 - shortcutIconWidth / 2 - shortcutPaddingStart;
        } else {
            // Aligning with the drag handle.
            int shortcutDragHandleWidth = resources.getDimensionPixelSize(
                    R.dimen.deep_shortcut_drag_handle_size);
            int shortcutPaddingEnd = resources.getDimensionPixelSize(
                    R.dimen.deep_shortcut_padding_end);
            xOffset = iconWidth / 2 - shortcutDragHandleWidth / 2 - shortcutPaddingEnd;
        }
        x += mIsLeftAligned ? xOffset : -xOffset;

        // Open above icon if there is room.
        int iconHeight = icon.getIcon().getBounds().height();
        int y = mTempRect.top + icon.getPaddingTop() - height;
        mIsAboveIcon = y > dragLayer.getTop() + insets.top;
        if (!mIsAboveIcon) {
            y = mTempRect.top + icon.getPaddingTop() + iconHeight;
        }

        // Insets are added later, so subtract them now.
        y -= insets.top;

        setX(x);
        setY(y);
    }

    private boolean isAlignedWithStart() {
        return mIsLeftAligned && !mIsRtl || !mIsLeftAligned && mIsRtl;
    }

    /**
     * Adds an arrow view pointing at the original icon.
     * @param horizontalOffset the horizontal offset of the arrow, so that it
     *                              points at the center of the original icon
     */
    private View addArrowView(int horizontalOffset, int verticalOffset, int width, int height) {
        LinearLayout.LayoutParams layoutParams = new LayoutParams(width, height);
        if (mIsLeftAligned) {
            layoutParams.gravity = Gravity.LEFT;
            layoutParams.leftMargin = horizontalOffset;
        } else {
            layoutParams.gravity = Gravity.RIGHT;
            layoutParams.rightMargin = horizontalOffset;
        }
        if (mIsAboveIcon) {
            layoutParams.topMargin = verticalOffset;
        } else {
            layoutParams.bottomMargin = verticalOffset;
        }

        View arrowView = new View(getContext());
        ShapeDrawable arrowDrawable = new ShapeDrawable(TriangleShape.create(
                width, height, !mIsAboveIcon));
        arrowDrawable.getPaint().setColor(Color.WHITE);
        arrowView.setBackground(arrowDrawable);
        arrowView.setElevation(getElevation());
        addView(arrowView, mIsAboveIcon ? getChildCount() : 0, layoutParams);
        return arrowView;
    }

    private void deferDrag(BubbleTextView originalIcon) {
        mDeferredDragIcon = originalIcon;
        mLauncher.getDragController().addDragListener(this);
    }

    public BubbleTextView getDeferredDragIcon() {
        return mDeferredDragIcon;
    }

<<<<<<< HEAD
    private void showDragView(BubbleTextView originalIcon) {
        // TODO: implement support for Drawable DragViews so we don't have to create a bitmap here.
        Bitmap b = LauncherIcons.createIconBitmap(originalIcon.getIcon(), mLauncher);
        float scale = mLauncher.getDragLayer().getLocationInDragLayer(originalIcon, mTempXY);
        int dragLayerX = Math.round(mTempXY[0] - (b.getWidth() - scale * originalIcon.getWidth()) / 2);
        int dragLayerY = Math.round(mTempXY[1] - (b.getHeight() - scale * b.getHeight()) / 2
                - Workspace.DRAG_BITMAP_PADDING / 2) + originalIcon.getPaddingTop();
        int motionDownX = mLauncher.getDragController().getMotionDown().x;
        int motionDownY = mLauncher.getDragController().getMotionDown().y;
        final int registrationX = motionDownX - dragLayerX;
        final int registrationY = motionDownY - dragLayerY;

        float scaleDps = getResources().getDimensionPixelSize(R.dimen.deep_shortcuts_drag_view_scale);
        mDragView = new DragView(mLauncher, b, registrationX, registrationY, 1f, scaleDps);
        mLastX = mLastY = mDistanceDragged = 0;
        mDragView.show(motionDownX, motionDownY);
    }

    public boolean onForwardedEvent(MotionEvent ev, int activePointerId, int[] touchDown) {
        mActivePointerId = activePointerId;
        mTouchDown = touchDown;
        return dispatchTouchEvent(ev);
    }

    @Override
    public boolean onTouchEvent(MotionEvent ev) {
        if (mDeferredDragIcon == null) {
            return false;
        }

        final int activePointerIndex = ev.findPointerIndex(mActivePointerId);
        if (activePointerIndex < 0) {
            return false;
        }
        final float x = ev.getX(activePointerIndex);
        final float y = ev.getY(activePointerIndex);


        int action = ev.getAction();
        // The event was in this container's coordinate system before this,
        // but will be in DragLayer's coordinate system from now on.
        Utilities.translateEventCoordinates(this, mLauncher.getDragLayer(), ev);
        final int dragLayerX = (int) ev.getX();
        final int dragLayerY = (int) ev.getY();
        if (action == MotionEvent.ACTION_MOVE) {
            if (mLastX != 0 || mLastY != 0) {
                mDistanceDragged += Math.hypot(mLastX - x, mLastY - y);
            }
            mLastX = x;
            mLastY = y;

            if (shouldStartDeferredDrag((int) x, (int) y)) {
                mSrcIconDragStarted = true;
                cleanupDeferredDrag(true);
                mDeferredDragIcon.getParent().requestDisallowInterceptTouchEvent(false);
                mDeferredDragIcon.getOnLongClickListener().onLongClick(mDeferredDragIcon);
                mLauncher.getDragController().onControllerTouchEvent(ev);
                return true;
            } else if (mDistanceDragged > mDragDeadzone) {
                // After dragging further than a small deadzone,
                // have the drag view follow the user's finger.
                mDragView.setVisibility(VISIBLE);
                mDragView.move(dragLayerX, dragLayerY);
                mDeferredDragIcon.setVisibility(INVISIBLE);
            }
        } else if (action == MotionEvent.ACTION_UP) {
            cleanupDeferredDrag(true);
            mLauncher.getUserEventDispatcher().logDeepShortcutsOpen(mDeferredDragIcon);
        } else if (action == MotionEvent.ACTION_CANCEL) {
            // Do not change the source icon visibility if we are already dragging the source icon.
            cleanupDeferredDrag(!mSrcIconDragStarted);
        }
        return true;
    }

=======
>>>>>>> 6e74e899
    /**
     * Determines when the deferred drag should be started.
     *
     * Current behavior:
     * - Start the drag if the touch passes a certain distance from the original touch down.
     */
    public DragOptions.DeferDragCondition createDeferDragCondition(final Runnable onDragStart) {
        return new DragOptions.DeferDragCondition() {
            @Override
            public boolean shouldStartDeferredDrag(double distanceDragged) {
                return distanceDragged > mStartDragThreshold;
            }

            @Override
            public void onDeferredDragStart() {
                mDeferredDragIcon.setVisibility(INVISIBLE);
            }

            @Override
            public void onDropBeforeDeferredDrag() {
                mLauncher.getUserEventDispatcher().logDeepShortcutsOpen(mDeferredDragIcon);
                if (!mIsAboveIcon) {
                    mDeferredDragIcon.setTextVisibility(false);
                }
            }

            @Override
            public void onDragStart() {
                if (onDragStart != null) {
                    onDragStart.run();
                }
            }
        };
    }

    @Override
    public boolean onTouch(View v, MotionEvent ev) {
        // Touched a shortcut, update where it was touched so we can drag from there on long click.
        switch (ev.getAction()) {
            case MotionEvent.ACTION_DOWN:
            case MotionEvent.ACTION_MOVE:
                mIconLastTouchPos.set((int) ev.getX(), (int) ev.getY());
                break;
        }
        return false;
    }

    public boolean onLongClick(View v) {
        // Return early if this is not initiated from a touch or not the correct view
        if (!v.isInTouchMode() || !(v.getParent() instanceof DeepShortcutView)) return false;
        // Return if global dragging is not enabled
        if (!mLauncher.isDraggingEnabled()) return false;

        // Long clicked on a shortcut.
        mDeferContainerRemoval = true;
        DeepShortcutView sv = (DeepShortcutView) v.getParent();
        sv.setWillDrawIcon(false);

        // Move the icon to align with the center-top of the touch point
        mIconShift.x = mIconLastTouchPos.x - sv.getIconCenter().x;
        mIconShift.y = mIconLastTouchPos.y - mLauncher.getDeviceProfile().iconSizePx;

        DragView dv = mLauncher.getWorkspace().beginDragShared(
                sv.getBubbleText(), this, sv.getFinalInfo(),
                new ShortcutDragPreviewProvider(sv.getIconView(), mIconShift), new DragOptions());
        dv.animateShift(-mIconShift.x, -mIconShift.y);

        // TODO: support dragging from within folder without having to close it
        mLauncher.closeFolder();
        return false;
    }

    @Override
    public boolean supportsFlingToDelete() {
        return true;
    }

    @Override
    public boolean supportsAppInfoDropTarget() {
        return true;
    }

    @Override
    public boolean supportsDeleteDropTarget() {
        return false;
    }

    @Override
    public float getIntrinsicIconScaleFactor() {
        return 1f;
    }

    @Override
    public void onFlingToDeleteCompleted() {
        // Don't care; ignore.
    }

    @Override
    public void onDropCompleted(View target, DropTarget.DragObject d, boolean isFlingToDelete,
            boolean success) {
        if (!success) {
            d.dragView.remove();
            mLauncher.showWorkspace(true);
            mLauncher.getDropTargetBar().onDragEnd();
        }
    }

    @Override
    public void onDragStart(DropTarget.DragObject dragObject, DragOptions options) {
        // Either the original icon or one of the shortcuts was dragged.
        // Hide the container, but don't remove it yet because that interferes with touch events.
        animateClose();
    }

    @Override
    public void onDragEnd() {
        if (!mIsOpen) {
            if (mOpenCloseAnimator != null) {
                // Close animation is running.
                mDeferContainerRemoval = false;
            } else {
                // Close animation is not running.
                if (mDeferContainerRemoval) {
                    close();
                }
            }
        }
        mDeferredDragIcon.setVisibility(VISIBLE);
    }

    @Override
    public void fillInLaunchSourceData(View v, ItemInfo info, Target target, Target targetParent) {
        target.itemType = LauncherLogProto.DEEPSHORTCUT;
        // TODO: add target.rank
        targetParent.containerType = LauncherLogProto.DEEPSHORTCUTS;
    }

    public void animateClose() {
        if (!mIsOpen) {
            return;
        }
        if (mOpenCloseAnimator != null) {
            mOpenCloseAnimator.cancel();
        }
        mIsOpen = false;

        final AnimatorSet shortcutAnims = LauncherAnimUtils.createAnimatorSet();
        final int shortcutCount = getShortcutCount();
        int numOpenShortcuts = 0;
        for (int i = 0; i < shortcutCount; i++) {
            if (getShortcutAt(i).isOpenOrOpening()) {
                numOpenShortcuts++;
            }
        }
        final long duration = getResources().getInteger(
                R.integer.config_deepShortcutCloseDuration);
        final long arrowScaleDuration = getResources().getInteger(
                R.integer.config_deepShortcutArrowOpenDuration);
        final long stagger = getResources().getInteger(
                R.integer.config_deepShortcutCloseStagger);
        final TimeInterpolator fadeInterpolator = new LogAccelerateInterpolator(100, 0);

        int firstOpenShortcutIndex = mIsAboveIcon ? shortcutCount - numOpenShortcuts : 0;
        for (int i = firstOpenShortcutIndex; i < firstOpenShortcutIndex + numOpenShortcuts; i++) {
            final DeepShortcutView view = getShortcutAt(i);
            Animator anim;
            if (view.willDrawIcon()) {
                anim = view.createCloseAnimation(mIsAboveIcon, mIsLeftAligned, duration);
                int animationIndex = mIsAboveIcon ? i - firstOpenShortcutIndex
                        : numOpenShortcuts - i - 1;
                anim.setStartDelay(stagger * animationIndex);

                Animator fadeAnim = new LauncherViewPropertyAnimator(view).alpha(0);
                // Don't start fading until the arrow is gone.
                fadeAnim.setStartDelay(stagger * animationIndex + arrowScaleDuration);
                fadeAnim.setDuration(duration - arrowScaleDuration);
                fadeAnim.setInterpolator(fadeInterpolator);
                shortcutAnims.play(fadeAnim);
            } else {
                // The view is being dragged. Animate it such that it collapses with the drag view
                anim = view.collapseToIcon();
                anim.setDuration(DragView.VIEW_ZOOM_DURATION);

                // Scale and translate the view to follow the drag view.
                Point iconCenter = view.getIconCenter();
                view.setPivotX(iconCenter.x);
                view.setPivotY(iconCenter.y);

                float scale = ((float) mLauncher.getDeviceProfile().iconSizePx) / view.getHeight();
                LauncherViewPropertyAnimator anim2 = new LauncherViewPropertyAnimator(view)
                        .scaleX(scale)
                        .scaleY(scale)
                        .translationX(mIconShift.x)
                        .translationY(mIconShift.y);
                anim2.setDuration(DragView.VIEW_ZOOM_DURATION);
                shortcutAnims.play(anim2);
            }
            anim.addListener(new AnimatorListenerAdapter() {
                @Override
                public void onAnimationEnd(Animator animation) {
                    view.setVisibility(INVISIBLE);
                }
            });
            shortcutAnims.play(anim);
        }
        Animator arrowAnim = new LauncherViewPropertyAnimator(mArrow)
                .scaleX(0).scaleY(0).setDuration(arrowScaleDuration);
        arrowAnim.setStartDelay(0);
        shortcutAnims.play(arrowAnim);

        shortcutAnims.addListener(new AnimatorListenerAdapter() {
            @Override
            public void onAnimationEnd(Animator animation) {
                mOpenCloseAnimator = null;
                if (mDeferContainerRemoval) {
                    setVisibility(INVISIBLE);
                } else {
                    close();
                }
            }
        });
        mOpenCloseAnimator = shortcutAnims;
        shortcutAnims.start();
    }

    /**
     * Closes the folder without animation.
     */
    public void close() {
        if (mOpenCloseAnimator != null) {
            mOpenCloseAnimator.cancel();
            mOpenCloseAnimator = null;
        }
        mIsOpen = false;
        mDeferContainerRemoval = false;
        boolean isInHotseat = ((ItemInfo) mDeferredDragIcon.getTag()).container
                == LauncherSettings.Favorites.CONTAINER_HOTSEAT;
        mDeferredDragIcon.setTextVisibility(!isInHotseat);
        mLauncher.getDragController().removeDragListener(this);
        mLauncher.getDragLayer().removeView(this);
    }

    public boolean isOpen() {
        return mIsOpen;
    }

    /**
     * Shows the shortcuts container for {@param icon}
     * @return the container if shown or null.
     */
    public static DeepShortcutsContainer showForIcon(BubbleTextView icon) {
        Launcher launcher = Launcher.getLauncher(icon.getContext());
        if (launcher.getOpenShortcutsContainer() != null) {
            // There is already a shortcuts container open, so don't open this one.
            icon.clearFocus();
            return null;
        }
        List<String> ids = launcher.getShortcutIdsForItem((ItemInfo) icon.getTag());
        if (!ids.isEmpty()) {
            // There are shortcuts associated with the app, so defer its drag.
            final DeepShortcutsContainer container =
                    (DeepShortcutsContainer) launcher.getLayoutInflater().inflate(
                            R.layout.deep_shortcuts_container, launcher.getDragLayer(), false);
            container.setVisibility(View.INVISIBLE);
            launcher.getDragLayer().addView(container);
            container.populateAndShow(icon, ids);
            return container;
        }
        return null;
    }

    /**
     * Extension of {@link ShortcutInfo} which does not badge the icons.
     */
    static class UnbadgedShortcutInfo extends ShortcutInfo {
        public final ShortcutInfoCompat mDetail;

        public UnbadgedShortcutInfo(ShortcutInfoCompat shortcutInfo, Context context) {
            super(shortcutInfo, context);
            mDetail = shortcutInfo;
        }

        @Override
        protected Bitmap getBadgedIcon(Bitmap unbadgedBitmap, ShortcutInfoCompat shortcutInfo,
                IconCache cache, Context context) {
            return unbadgedBitmap;
        }
    }
}<|MERGE_RESOLUTION|>--- conflicted
+++ resolved
@@ -385,84 +385,6 @@
         return mDeferredDragIcon;
     }
 
-<<<<<<< HEAD
-    private void showDragView(BubbleTextView originalIcon) {
-        // TODO: implement support for Drawable DragViews so we don't have to create a bitmap here.
-        Bitmap b = LauncherIcons.createIconBitmap(originalIcon.getIcon(), mLauncher);
-        float scale = mLauncher.getDragLayer().getLocationInDragLayer(originalIcon, mTempXY);
-        int dragLayerX = Math.round(mTempXY[0] - (b.getWidth() - scale * originalIcon.getWidth()) / 2);
-        int dragLayerY = Math.round(mTempXY[1] - (b.getHeight() - scale * b.getHeight()) / 2
-                - Workspace.DRAG_BITMAP_PADDING / 2) + originalIcon.getPaddingTop();
-        int motionDownX = mLauncher.getDragController().getMotionDown().x;
-        int motionDownY = mLauncher.getDragController().getMotionDown().y;
-        final int registrationX = motionDownX - dragLayerX;
-        final int registrationY = motionDownY - dragLayerY;
-
-        float scaleDps = getResources().getDimensionPixelSize(R.dimen.deep_shortcuts_drag_view_scale);
-        mDragView = new DragView(mLauncher, b, registrationX, registrationY, 1f, scaleDps);
-        mLastX = mLastY = mDistanceDragged = 0;
-        mDragView.show(motionDownX, motionDownY);
-    }
-
-    public boolean onForwardedEvent(MotionEvent ev, int activePointerId, int[] touchDown) {
-        mActivePointerId = activePointerId;
-        mTouchDown = touchDown;
-        return dispatchTouchEvent(ev);
-    }
-
-    @Override
-    public boolean onTouchEvent(MotionEvent ev) {
-        if (mDeferredDragIcon == null) {
-            return false;
-        }
-
-        final int activePointerIndex = ev.findPointerIndex(mActivePointerId);
-        if (activePointerIndex < 0) {
-            return false;
-        }
-        final float x = ev.getX(activePointerIndex);
-        final float y = ev.getY(activePointerIndex);
-
-
-        int action = ev.getAction();
-        // The event was in this container's coordinate system before this,
-        // but will be in DragLayer's coordinate system from now on.
-        Utilities.translateEventCoordinates(this, mLauncher.getDragLayer(), ev);
-        final int dragLayerX = (int) ev.getX();
-        final int dragLayerY = (int) ev.getY();
-        if (action == MotionEvent.ACTION_MOVE) {
-            if (mLastX != 0 || mLastY != 0) {
-                mDistanceDragged += Math.hypot(mLastX - x, mLastY - y);
-            }
-            mLastX = x;
-            mLastY = y;
-
-            if (shouldStartDeferredDrag((int) x, (int) y)) {
-                mSrcIconDragStarted = true;
-                cleanupDeferredDrag(true);
-                mDeferredDragIcon.getParent().requestDisallowInterceptTouchEvent(false);
-                mDeferredDragIcon.getOnLongClickListener().onLongClick(mDeferredDragIcon);
-                mLauncher.getDragController().onControllerTouchEvent(ev);
-                return true;
-            } else if (mDistanceDragged > mDragDeadzone) {
-                // After dragging further than a small deadzone,
-                // have the drag view follow the user's finger.
-                mDragView.setVisibility(VISIBLE);
-                mDragView.move(dragLayerX, dragLayerY);
-                mDeferredDragIcon.setVisibility(INVISIBLE);
-            }
-        } else if (action == MotionEvent.ACTION_UP) {
-            cleanupDeferredDrag(true);
-            mLauncher.getUserEventDispatcher().logDeepShortcutsOpen(mDeferredDragIcon);
-        } else if (action == MotionEvent.ACTION_CANCEL) {
-            // Do not change the source icon visibility if we are already dragging the source icon.
-            cleanupDeferredDrag(!mSrcIconDragStarted);
-        }
-        return true;
-    }
-
-=======
->>>>>>> 6e74e899
     /**
      * Determines when the deferred drag should be started.
      *
