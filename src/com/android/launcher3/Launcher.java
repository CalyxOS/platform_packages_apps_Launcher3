/*
 * Copyright (C) 2008 The Android Open Source Project
 *
 * Licensed under the Apache License, Version 2.0 (the "License");
 * you may not use this file except in compliance with the License.
 * You may obtain a copy of the License at
 *
 *      http://www.apache.org/licenses/LICENSE-2.0
 *
 * Unless required by applicable law or agreed to in writing, software
 * distributed under the License is distributed on an "AS IS" BASIS,
 * WITHOUT WARRANTIES OR CONDITIONS OF ANY KIND, either express or implied.
 * See the License for the specific language governing permissions and
 * limitations under the License.
 */

package com.android.launcher3;

import static android.app.PendingIntent.FLAG_IMMUTABLE;
import static android.app.PendingIntent.FLAG_UPDATE_CURRENT;
import static android.content.pm.ActivityInfo.CONFIG_UI_MODE;
import static android.view.accessibility.AccessibilityEvent.TYPE_WINDOW_STATE_CHANGED;

import static com.android.app.animation.Interpolators.EMPHASIZED;
import static com.android.launcher3.AbstractFloatingView.TYPE_FOLDER;
import static com.android.launcher3.AbstractFloatingView.TYPE_ICON_SURFACE;
import static com.android.launcher3.AbstractFloatingView.TYPE_REBIND_SAFE;
import static com.android.launcher3.AbstractFloatingView.getTopOpenViewWithType;
import static com.android.launcher3.LauncherAnimUtils.HOTSEAT_SCALE_PROPERTY_FACTORY;
import static com.android.launcher3.LauncherAnimUtils.SCALE_INDEX_WIDGET_TRANSITION;
import static com.android.launcher3.LauncherAnimUtils.SPRING_LOADED_EXIT_DELAY;
import static com.android.launcher3.LauncherAnimUtils.WORKSPACE_SCALE_PROPERTY_FACTORY;
import static com.android.launcher3.LauncherConstants.ActivityCodes.REQUEST_BIND_APPWIDGET;
import static com.android.launcher3.LauncherConstants.ActivityCodes.REQUEST_BIND_PENDING_APPWIDGET;
import static com.android.launcher3.LauncherConstants.ActivityCodes.REQUEST_CREATE_APPWIDGET;
import static com.android.launcher3.LauncherConstants.ActivityCodes.REQUEST_CREATE_SHORTCUT;
import static com.android.launcher3.LauncherConstants.ActivityCodes.REQUEST_PICK_APPWIDGET;
import static com.android.launcher3.LauncherConstants.ActivityCodes.REQUEST_RECONFIGURE_APPWIDGET;
import static com.android.launcher3.LauncherConstants.SavedInstanceKeys.RUNTIME_STATE;
import static com.android.launcher3.LauncherConstants.SavedInstanceKeys.RUNTIME_STATE_CURRENT_SCREEN_IDS;
import static com.android.launcher3.LauncherConstants.SavedInstanceKeys.RUNTIME_STATE_PENDING_ACTIVITY_RESULT;
import static com.android.launcher3.LauncherConstants.SavedInstanceKeys.RUNTIME_STATE_PENDING_REQUEST_ARGS;
import static com.android.launcher3.LauncherConstants.SavedInstanceKeys.RUNTIME_STATE_PENDING_REQUEST_CODE;
import static com.android.launcher3.LauncherConstants.SavedInstanceKeys.RUNTIME_STATE_WIDGET_PANEL;
import static com.android.launcher3.LauncherConstants.TraceEvents.COLD_STARTUP_TRACE_COOKIE;
import static com.android.launcher3.LauncherConstants.TraceEvents.COLD_STARTUP_TRACE_METHOD_NAME;
import static com.android.launcher3.LauncherConstants.TraceEvents.DISPLAY_ALL_APPS_TRACE_COOKIE;
import static com.android.launcher3.LauncherConstants.TraceEvents.DISPLAY_ALL_APPS_TRACE_METHOD_NAME;
import static com.android.launcher3.LauncherConstants.TraceEvents.DISPLAY_WORKSPACE_TRACE_COOKIE;
import static com.android.launcher3.LauncherConstants.TraceEvents.DISPLAY_WORKSPACE_TRACE_METHOD_NAME;
import static com.android.launcher3.LauncherConstants.TraceEvents.ON_CREATE_EVT;
import static com.android.launcher3.LauncherConstants.TraceEvents.ON_NEW_INTENT_EVT;
import static com.android.launcher3.LauncherConstants.TraceEvents.ON_RESUME_EVT;
import static com.android.launcher3.LauncherConstants.TraceEvents.ON_START_EVT;
import static com.android.launcher3.LauncherSettings.Favorites.CONTAINER_DESKTOP;
import static com.android.launcher3.LauncherSettings.Favorites.ITEM_TYPE_APPLICATION;
import static com.android.launcher3.LauncherState.ALL_APPS;
import static com.android.launcher3.LauncherState.EDIT_MODE;
import static com.android.launcher3.LauncherState.FLAG_MULTI_PAGE;
import static com.android.launcher3.LauncherState.FLAG_NON_INTERACTIVE;
import static com.android.launcher3.LauncherState.NORMAL;
import static com.android.launcher3.LauncherState.NO_OFFSET;
import static com.android.launcher3.LauncherState.NO_SCALE;
import static com.android.launcher3.LauncherState.SPRING_LOADED;
import static com.android.launcher3.Utilities.postAsyncCallback;
import static com.android.launcher3.config.FeatureFlags.ENABLE_SMARTSPACE_REMOVAL;
import static com.android.launcher3.config.FeatureFlags.FOLDABLE_SINGLE_PAGE;
import static com.android.launcher3.config.FeatureFlags.MULTI_SELECT_EDIT_MODE;
import static com.android.launcher3.logging.StatsLogManager.EventEnum;
import static com.android.launcher3.logging.StatsLogManager.LAUNCHER_STATE_BACKGROUND;
import static com.android.launcher3.logging.StatsLogManager.LAUNCHER_STATE_HOME;
import static com.android.launcher3.logging.StatsLogManager.LauncherEvent.LAUNCHER_ALLAPPS_ENTRY;
import static com.android.launcher3.logging.StatsLogManager.LauncherEvent.LAUNCHER_ALLAPPS_ENTRY_WITH_DEVICE_SEARCH;
import static com.android.launcher3.logging.StatsLogManager.LauncherEvent.LAUNCHER_ALLAPPS_EXIT;
import static com.android.launcher3.logging.StatsLogManager.LauncherEvent.LAUNCHER_ONRESUME;
import static com.android.launcher3.logging.StatsLogManager.LauncherEvent.LAUNCHER_ONSTOP;
import static com.android.launcher3.logging.StatsLogManager.LauncherEvent.LAUNCHER_SWIPELEFT;
import static com.android.launcher3.logging.StatsLogManager.LauncherEvent.LAUNCHER_SWIPERIGHT;
import static com.android.launcher3.logging.StatsLogManager.LauncherEvent.LAUNCHER_WIDGET_RECONFIGURED;
import static com.android.launcher3.logging.StatsLogManager.LauncherLatencyEvent.LAUNCHER_LATENCY_STARTUP_ACTIVITY_ON_CREATE;
import static com.android.launcher3.logging.StatsLogManager.LauncherLatencyEvent.LAUNCHER_LATENCY_STARTUP_TOTAL_DURATION;
import static com.android.launcher3.logging.StatsLogManager.LauncherLatencyEvent.LAUNCHER_LATENCY_STARTUP_VIEW_INFLATION;
import static com.android.launcher3.logging.StatsLogManager.StatsLatencyLogger.LatencyType.COLD;
import static com.android.launcher3.logging.StatsLogManager.StatsLatencyLogger.LatencyType.COLD_DEVICE_REBOOTING;
import static com.android.launcher3.logging.StatsLogManager.StatsLatencyLogger.LatencyType.WARM;
import static com.android.launcher3.model.ItemInstallQueue.FLAG_ACTIVITY_PAUSED;
import static com.android.launcher3.model.ItemInstallQueue.FLAG_DRAG_AND_DROP;
import static com.android.launcher3.model.data.LauncherAppWidgetInfo.CUSTOM_WIDGET_ID;
import static com.android.launcher3.popup.SystemShortcut.APP_INFO;
import static com.android.launcher3.popup.SystemShortcut.INSTALL;
import static com.android.launcher3.popup.SystemShortcut.PAUSE_APPS;
import static com.android.launcher3.popup.SystemShortcut.WIDGETS;
import static com.android.launcher3.states.RotationHelper.REQUEST_LOCK;
import static com.android.launcher3.states.RotationHelper.REQUEST_NONE;
import static com.android.launcher3.testing.shared.TestProtocol.LAUNCHER_ACTIVITY_STOPPED_MESSAGE;
import static com.android.launcher3.util.Executors.MAIN_EXECUTOR;
import static com.android.launcher3.util.ItemInfoMatcher.forFolderMatch;
import static com.android.launcher3.util.SettingsCache.TOUCHPAD_NATURAL_SCROLLING;

import android.animation.Animator;
import android.animation.AnimatorListenerAdapter;
import android.animation.AnimatorSet;
import android.animation.ValueAnimator;
import android.annotation.TargetApi;
import android.app.Notification;
import android.app.NotificationChannel;
import android.app.NotificationManager;
import android.app.PendingIntent;
import android.appwidget.AppWidgetHostView;
import android.appwidget.AppWidgetManager;
import android.content.ActivityNotFoundException;
import android.content.ComponentCallbacks2;
import android.content.Context;
import android.content.Intent;
import android.content.IntentSender;
import android.content.SharedPreferences;
import android.content.res.Configuration;
import android.database.sqlite.SQLiteDatabase;
import android.graphics.Color;
import android.graphics.Rect;
import android.graphics.RectF;
import android.os.Build;
import android.os.Bundle;
import android.os.Parcelable;
import android.os.StrictMode;
import android.os.SystemClock;
import android.os.Trace;
import android.os.UserHandle;
import android.text.TextUtils;
import android.text.method.TextKeyListener;
import android.util.AttributeSet;
import android.util.FloatProperty;
import android.util.Log;
import android.util.SparseArray;
import android.view.KeyEvent;
import android.view.KeyboardShortcutGroup;
import android.view.LayoutInflater;
import android.view.Menu;
import android.view.MotionEvent;
import android.view.View;
import android.view.ViewGroup;
import android.view.ViewTreeObserver.OnPreDrawListener;
import android.view.WindowManager.LayoutParams;
import android.view.accessibility.AccessibilityEvent;
import android.view.animation.OvershootInterpolator;
import android.window.BackEvent;
import android.window.OnBackAnimationCallback;

import androidx.annotation.CallSuper;
import androidx.annotation.NonNull;
import androidx.annotation.Nullable;
import androidx.annotation.RequiresApi;
import androidx.annotation.StringRes;
import androidx.annotation.UiThread;
import androidx.annotation.VisibleForTesting;

import com.android.launcher3.DropTarget.DragObject;
import com.android.launcher3.accessibility.LauncherAccessibilityDelegate;
import com.android.launcher3.allapps.ActivityAllAppsContainerView;
import com.android.launcher3.allapps.AllAppsRecyclerView;
import com.android.launcher3.allapps.AllAppsTransitionController;
import com.android.launcher3.allapps.DiscoveryBounce;
import com.android.launcher3.anim.AnimationSuccessListener;
import com.android.launcher3.anim.PropertyListBuilder;
import com.android.launcher3.apppairs.AppPairIcon;
import com.android.launcher3.celllayout.CellPosMapper;
import com.android.launcher3.celllayout.CellPosMapper.CellPos;
import com.android.launcher3.celllayout.CellPosMapper.TwoPanelCellPosMapper;
import com.android.launcher3.compat.AccessibilityManagerCompat;
import com.android.launcher3.config.FeatureFlags;
import com.android.launcher3.dot.DotInfo;
import com.android.launcher3.dragndrop.DragController;
import com.android.launcher3.dragndrop.DragLayer;
import com.android.launcher3.dragndrop.DragView;
import com.android.launcher3.dragndrop.LauncherDragController;
import com.android.launcher3.folder.Folder;
import com.android.launcher3.folder.FolderGridOrganizer;
import com.android.launcher3.folder.FolderIcon;
import com.android.launcher3.icons.IconCache;
import com.android.launcher3.keyboard.ViewGroupFocusHelper;
import com.android.launcher3.logger.LauncherAtom;
import com.android.launcher3.logger.LauncherAtom.ContainerInfo;
import com.android.launcher3.logger.LauncherAtom.WorkspaceContainer;
import com.android.launcher3.logging.ColdRebootStartupLatencyLogger;
import com.android.launcher3.logging.FileLog;
import com.android.launcher3.logging.InstanceId;
import com.android.launcher3.logging.InstanceIdSequence;
import com.android.launcher3.logging.StartupLatencyLogger;
import com.android.launcher3.logging.StatsLogManager;
import com.android.launcher3.logging.StatsLogManager.LauncherLatencyEvent;
import com.android.launcher3.model.BgDataModel.Callbacks;
import com.android.launcher3.model.ItemInstallQueue;
import com.android.launcher3.model.ModelWriter;
import com.android.launcher3.model.StringCache;
import com.android.launcher3.model.WidgetsModel;
import com.android.launcher3.model.data.AppInfo;
import com.android.launcher3.model.data.FolderInfo;
import com.android.launcher3.model.data.ItemInfo;
import com.android.launcher3.model.data.LauncherAppWidgetInfo;
import com.android.launcher3.model.data.WorkspaceItemInfo;
import com.android.launcher3.notification.NotificationListener;
import com.android.launcher3.pageindicators.WorkspacePageIndicator;
import com.android.launcher3.pm.PinRequestHelper;
import com.android.launcher3.popup.ArrowPopup;
import com.android.launcher3.popup.PopupDataProvider;
import com.android.launcher3.popup.SystemShortcut;
import com.android.launcher3.qsb.QsbContainerView;
import com.android.launcher3.statemanager.StateManager;
import com.android.launcher3.statemanager.StateManager.StateHandler;
import com.android.launcher3.statemanager.StatefulActivity;
import com.android.launcher3.states.RotationHelper;
import com.android.launcher3.testing.TestLogging;
import com.android.launcher3.testing.shared.TestProtocol;
import com.android.launcher3.touch.AllAppsSwipeController;
import com.android.launcher3.touch.ItemLongClickListener;
import com.android.launcher3.uioverrides.plugins.PluginManagerWrapper;
import com.android.launcher3.util.ActivityResultInfo;
import com.android.launcher3.util.ActivityTracker;
import com.android.launcher3.util.BackPressHandler;
import com.android.launcher3.util.CannedAnimationCoordinator;
import com.android.launcher3.util.ComponentKey;
import com.android.launcher3.util.IntArray;
import com.android.launcher3.util.IntSet;
import com.android.launcher3.util.KeyboardShortcutsDelegate;
import com.android.launcher3.util.LockedUserState;
import com.android.launcher3.util.PackageUserKey;
import com.android.launcher3.util.PendingRequestArgs;
import com.android.launcher3.util.RunnableList;
import com.android.launcher3.util.ScreenOnTracker;
import com.android.launcher3.util.ScreenOnTracker.ScreenOnListener;
import com.android.launcher3.util.SettingsCache;
import com.android.launcher3.util.SystemUiController;
import com.android.launcher3.util.Themes;
import com.android.launcher3.util.Thunk;
import com.android.launcher3.util.TouchController;
import com.android.launcher3.util.TraceHelper;
import com.android.launcher3.util.ViewOnDrawExecutor;
import com.android.launcher3.views.ActivityContext;
import com.android.launcher3.views.ComposeInitializer;
import com.android.launcher3.views.FloatingIconView;
import com.android.launcher3.views.FloatingSurfaceView;
import com.android.launcher3.views.OptionsPopupView;
import com.android.launcher3.views.ScrimView;
import com.android.launcher3.widget.LauncherAppWidgetHostView;
import com.android.launcher3.widget.LauncherAppWidgetProviderInfo;
import com.android.launcher3.widget.LauncherWidgetHolder;
import com.android.launcher3.widget.PendingAddShortcutInfo;
import com.android.launcher3.widget.PendingAddWidgetInfo;
import com.android.launcher3.widget.PendingAppWidgetHostView;
import com.android.launcher3.widget.WidgetAddFlowHandler;
import com.android.launcher3.widget.WidgetManagerHelper;
import com.android.launcher3.widget.custom.CustomWidgetManager;
import com.android.launcher3.widget.model.WidgetsListBaseEntry;
import com.android.launcher3.widget.picker.WidgetsFullSheet;
import com.android.systemui.plugins.LauncherOverlayPlugin;
import com.android.systemui.plugins.PluginListener;
import com.android.systemui.plugins.shared.LauncherOverlayManager;
import com.android.systemui.plugins.shared.LauncherOverlayManager.LauncherOverlay;
import com.android.wm.shell.Flags;

import java.io.FileDescriptor;
import java.io.PrintWriter;
import java.util.ArrayList;
import java.util.Collection;
import java.util.Collections;
import java.util.HashMap;
import java.util.HashSet;
import java.util.List;
import java.util.Map;
import java.util.Optional;
import java.util.function.Predicate;
import java.util.function.Supplier;
import java.util.stream.Stream;

/**
 * Default launcher application.
 */
public class Launcher extends StatefulActivity<LauncherState>
        implements Callbacks, InvariantDeviceProfile.OnIDPChangeListener,
        PluginListener<LauncherOverlayPlugin> {
    public static final String TAG = "Launcher";

    public static final ActivityTracker<Launcher> ACTIVITY_TRACKER = new ActivityTracker<>();

    static final boolean LOGD = false;

    static final boolean DEBUG_STRICT_MODE = false;

    private static final float BOUNCE_ANIMATION_TENSION = 1.3f;

    /**
     * IntentStarter uses request codes starting with this. This must be greater than all activity
     * request codes used internally.
     */
    protected static final int REQUEST_LAST = 100;

    public static final String INTENT_ACTION_ALL_APPS_TOGGLE =
            "launcher.intent_action_all_apps_toggle";

    private static boolean sIsNewProcess = true;

    private StateManager<LauncherState> mStateManager;

    private static final int ON_ACTIVITY_RESULT_ANIMATION_DELAY = 500;

    // How long to wait before the new-shortcut animation automatically pans the workspace
    @VisibleForTesting public static final int NEW_APPS_PAGE_MOVE_DELAY = 500;
    private static final int NEW_APPS_ANIMATION_INACTIVE_TIMEOUT_SECONDS = 5;
    @Thunk @VisibleForTesting public static final int NEW_APPS_ANIMATION_DELAY = 500;

    private static final FloatProperty<Workspace<?>> WORKSPACE_WIDGET_SCALE =
            WORKSPACE_SCALE_PROPERTY_FACTORY.get(SCALE_INDEX_WIDGET_TRANSITION);
    private static final FloatProperty<Hotseat> HOTSEAT_WIDGET_SCALE =
            HOTSEAT_SCALE_PROPERTY_FACTORY.get(SCALE_INDEX_WIDGET_TRANSITION);

    private static final boolean ENABLE_DESKTOP_WINDOWING = Flags.enableDesktopWindowing();
    private static final boolean DESKTOP_MODE_SUPPORTED =
            "1".equals(Utilities.getSystemProperty("persist.wm.debug.desktop_mode_2", "0"));

    private final ModelCallbacks mModelCallbacks = createModelCallbacks();

    private final KeyboardShortcutsDelegate mKeyboardShortcutsDelegate =
            new KeyboardShortcutsDelegate(this);

    @Thunk
    Workspace<?> mWorkspace;
    @Thunk
    DragLayer mDragLayer;

    private WidgetManagerHelper mAppWidgetManager;
    private LauncherWidgetHolder mAppWidgetHolder;

    private final int[] mTmpAddItemCellCoordinates = new int[2];

    @Thunk
    Hotseat mHotseat;

    private DropTargetBar mDropTargetBar;

    // Main container view for the all apps screen.
    @Thunk
    ActivityAllAppsContainerView<Launcher> mAppsView;
    AllAppsTransitionController mAllAppsController;

    // Scrim view for the all apps and overview state.
    @Thunk
    ScrimView mScrimView;

    // UI and state for the overview panel
    private View mOverviewPanel;

    // Used to notify when an activity launch has been deferred because launcher is not yet resumed
    // TODO: See if we can remove this later
    private Runnable mOnDeferredActivityLaunchCallback;
    private OnPreDrawListener mOnInitialBindListener;

    private LauncherModel mModel;
    private ModelWriter mModelWriter;
    private IconCache mIconCache;
    private LauncherAccessibilityDelegate mAccessibilityDelegate;

    private PopupDataProvider mPopupDataProvider;

    // We only want to get the SharedPreferences once since it does an FS stat each time we get
    // it from the context.
    private SharedPreferences mSharedPrefs;

    // Activity result which needs to be processed after workspace has loaded.
    private ActivityResultInfo mPendingActivityResult;
    /**
     * Holds extra information required to handle a result from an external call, like
     * {@link #startActivityForResult(Intent, int)} or {@link #requestPermissions(String[], int)}
     */
    private PendingRequestArgs mPendingRequestArgs;
    // Request id for any pending activity result
    protected int mPendingActivityRequestCode = -1;

    private ViewGroupFocusHelper mFocusHandler;

    private RotationHelper mRotationHelper;

    protected LauncherOverlayManager mOverlayManager;
    protected DragController mDragController;
    // If true, overlay callbacks are deferred
    private boolean mDeferOverlayCallbacks;
    private final Runnable mDeferredOverlayCallbacks = this::checkIfOverlayStillDeferred;

    protected long mLastTouchUpTime = -1;
    private boolean mTouchInProgress;

    // New InstanceId is assigned to mAllAppsSessionLogId for each AllApps sessions.
    // When Launcher is not in AllApps state mAllAppsSessionLogId will be null.
    // User actions within AllApps state are logged with this InstanceId, to recreate AllApps
    // session on the server side.
    protected InstanceId mAllAppsSessionLogId;
    private LauncherState mPrevLauncherState;
    private StartupLatencyLogger mStartupLatencyLogger;
    private CellPosMapper mCellPosMapper = CellPosMapper.DEFAULT;

    private final CannedAnimationCoordinator mAnimationCoordinator =
            new CannedAnimationCoordinator(this);

    private final List<BackPressHandler> mBackPressedHandlers = new ArrayList<>();
    private boolean mIsColdStartupAfterReboot;

    private boolean mIsNaturalScrollingEnabled;

    private final SettingsCache.OnChangeListener mNaturalScrollingChangedListener =
            enabled -> mIsNaturalScrollingEnabled = enabled;

    public static Launcher getLauncher(Context context) {
        return fromContext(context);
    }

    @Override
    @TargetApi(Build.VERSION_CODES.S)
    protected void onCreate(Bundle savedInstanceState) {
        mStartupLatencyLogger = createStartupLatencyLogger(
                sIsNewProcess
                        ? LockedUserState.get(this).isUserUnlockedAtLauncherStartup()
                            ? COLD
                            : COLD_DEVICE_REBOOTING
                        : WARM);

        mIsColdStartupAfterReboot = sIsNewProcess
            && !LockedUserState.get(this).isUserUnlockedAtLauncherStartup();
        if (mIsColdStartupAfterReboot) {
            Trace.beginAsyncSection(
                    COLD_STARTUP_TRACE_METHOD_NAME, COLD_STARTUP_TRACE_COOKIE);
        }

        sIsNewProcess = false;
        mStartupLatencyLogger
                .logStart(LAUNCHER_LATENCY_STARTUP_TOTAL_DURATION)
                .logStart(LAUNCHER_LATENCY_STARTUP_ACTIVITY_ON_CREATE);
        // Only use a hard-coded cookie since we only want to trace this once.
        if (Utilities.ATLEAST_S) {
            Trace.beginAsyncSection(
                    DISPLAY_WORKSPACE_TRACE_METHOD_NAME, DISPLAY_WORKSPACE_TRACE_COOKIE);
            Trace.beginAsyncSection(DISPLAY_ALL_APPS_TRACE_METHOD_NAME,
                    DISPLAY_ALL_APPS_TRACE_COOKIE);
        }
        TraceHelper.INSTANCE.beginSection(ON_CREATE_EVT);
        if (DEBUG_STRICT_MODE) {
            StrictMode.setThreadPolicy(new StrictMode.ThreadPolicy.Builder()
                    .detectDiskReads()
                    .detectDiskWrites()
                    .detectNetwork()   // or .detectAll() for all detectable problems
                    .penaltyLog()
                    .build());
            StrictMode.setVmPolicy(new StrictMode.VmPolicy.Builder()
                    .detectLeakedSqlLiteObjects()
                    .detectLeakedClosableObjects()
                    .penaltyLog()
                    .penaltyDeath()
                    .build());
        }

        if (Utilities.IS_DEBUG_DEVICE && FeatureFlags.NOTIFY_CRASHES.get()) {
            final String notificationChannelId = "com.android.launcher3.Debug";
            final String notificationChannelName = "Debug";
            final String notificationTag = "Debug";
            final int notificationId = 0;

            NotificationManager notificationManager = getSystemService(NotificationManager.class);
            notificationManager.createNotificationChannel(new NotificationChannel(
                    notificationChannelId, notificationChannelName,
                    NotificationManager.IMPORTANCE_HIGH));

            Thread.currentThread().setUncaughtExceptionHandler((thread, throwable) -> {
                String stackTrace = Log.getStackTraceString(throwable);

                Intent shareIntent = new Intent(Intent.ACTION_SEND);
                shareIntent.setType("text/plain");
                shareIntent.putExtra(Intent.EXTRA_TEXT, stackTrace);
                shareIntent = Intent.createChooser(shareIntent, null);
                PendingIntent sharePendingIntent = PendingIntent.getActivity(
                        this, 0, shareIntent, FLAG_UPDATE_CURRENT | FLAG_IMMUTABLE);

                Notification notification = new Notification.Builder(this, notificationChannelId)
                        .setSmallIcon(android.R.drawable.ic_menu_close_clear_cancel)
                        .setContentTitle("Launcher crash detected!")
                        .setStyle(new Notification.BigTextStyle().bigText(stackTrace))
                        .addAction(android.R.drawable.ic_menu_share, "Share", sharePendingIntent)
                        .build();
                notificationManager.notify(notificationTag, notificationId, notification);

                Thread.UncaughtExceptionHandler defaultUncaughtExceptionHandler =
                        Thread.getDefaultUncaughtExceptionHandler();
                if (defaultUncaughtExceptionHandler != null) {
                    defaultUncaughtExceptionHandler.uncaughtException(thread, throwable);
                }
            });
        }

        super.onCreate(savedInstanceState);

        LauncherAppState app = LauncherAppState.getInstance(this);
        mModel = app.getModel();

        mRotationHelper = new RotationHelper(this);
        InvariantDeviceProfile idp = app.getInvariantDeviceProfile();
        initDeviceProfile(idp);
        idp.addOnChangeListener(this);
        mSharedPrefs = LauncherPrefs.getPrefs(this);
        mIconCache = app.getIconCache();
        mAccessibilityDelegate = createAccessibilityDelegate();

        initDragController();
        mAllAppsController = new AllAppsTransitionController(this);
        mStateManager = new StateManager<>(this, NORMAL);

        setupViews();

        mAppWidgetManager = new WidgetManagerHelper(this);
        mAppWidgetHolder = createAppWidgetHolder();
        mAppWidgetHolder.startListening();
        mAppWidgetHolder.addProviderChangeListener(() -> refreshAndBindWidgetsForPackageUser(null));

        mPopupDataProvider = new PopupDataProvider(this::updateNotificationDots);

        boolean internalStateHandled = ACTIVITY_TRACKER.handleCreate(this);
        if (internalStateHandled) {
            if (savedInstanceState != null) {
                // InternalStateHandler has already set the appropriate state.
                // We dont need to do anything.
                savedInstanceState.remove(RUNTIME_STATE);
            }
        }
        restoreState(savedInstanceState);
        mStateManager.reapplyState();

        if (savedInstanceState != null) {
            int[] pageIds = savedInstanceState.getIntArray(RUNTIME_STATE_CURRENT_SCREEN_IDS);
            if (pageIds != null) {
                mModelCallbacks.setPagesToBindSynchronously(IntSet.wrap(pageIds));
            }
        }

        mStartupLatencyLogger.logWorkspaceLoadStartTime();
        if (!mModel.addCallbacksAndLoad(this)) {
            if (!internalStateHandled) {
                // If we are not binding synchronously, pause drawing until initial bind complete,
                // so that the system could continue to show the device loading prompt
                mOnInitialBindListener = Boolean.FALSE::booleanValue;
            }
        }

        // For handling default keys
        setDefaultKeyMode(DEFAULT_KEYS_SEARCH_LOCAL);

        setContentView(getRootView());
        ComposeInitializer.initCompose(this);

        if (mOnInitialBindListener != null) {
            getRootView().getViewTreeObserver().addOnPreDrawListener(mOnInitialBindListener);
        }
        getRootView().dispatchInsets();

        final SettingsCache settingsCache = SettingsCache.INSTANCE.get(this);
        settingsCache.register(TOUCHPAD_NATURAL_SCROLLING, mNaturalScrollingChangedListener);
        mIsNaturalScrollingEnabled = settingsCache.getValue(TOUCHPAD_NATURAL_SCROLLING);

        // Listen for screen turning off
        ScreenOnTracker.INSTANCE.get(this).addListener(mScreenOnListener);
        getSystemUiController().updateUiState(SystemUiController.UI_STATE_BASE_WINDOW,
                Themes.getAttrBoolean(this, R.attr.isWorkspaceDarkText));

        mOverlayManager = getDefaultOverlay();
        PluginManagerWrapper.INSTANCE.get(this).addPluginListener(this,
                LauncherOverlayPlugin.class, false /* allowedMultiple */);

        mRotationHelper.initialize();
        TraceHelper.INSTANCE.endSection();

        if (Utilities.ATLEAST_R) {
            getWindow().setSoftInputMode(LayoutParams.SOFT_INPUT_ADJUST_NOTHING);
        }
        setTitle(R.string.home_screen);
        mStartupLatencyLogger.logEnd(LAUNCHER_LATENCY_STARTUP_ACTIVITY_ON_CREATE);
    }

    protected ModelCallbacks createModelCallbacks() {
        return new ModelCallbacks(this);
    }

    /**
     * We only log startup latency in {@link COLD_DEVICE_REBOOTING} type. For other latency types,
     * create a no op implementation.
     */
    private StartupLatencyLogger createStartupLatencyLogger(
            StatsLogManager.StatsLatencyLogger.LatencyType latencyType) {
        if (latencyType == COLD_DEVICE_REBOOTING) {
            return createColdRebootStartupLatencyLogger();
        }
        return StartupLatencyLogger.Companion.getNO_OP();
    }

    /**
     * Create {@link ColdRebootStartupLatencyLogger} that only collects launcher startup latency
     * metrics without sending them anywhere. Child class can override this method to create logger
     * that overrides {@link StartupLatencyLogger#log()} to report those metrics.
     */
    protected ColdRebootStartupLatencyLogger createColdRebootStartupLatencyLogger() {
        return new ColdRebootStartupLatencyLogger();
    }

    /**
     * Provide {@link OnBackAnimationCallback} in below order:
     * <ol>
     *  <li> auto cancel action mode handler
     *  <li> drag handler
     *  <li> view handler
     *  <li> registered {@link BackPressHandler}
     *  <li> state handler
     * </ol>
     *
     * A back gesture (a single click on back button, or a swipe back gesture that contains a series
     * of swipe events) should be handled by the same handler from above list. For a new back
     * gesture, a new handler should be regenerated.
     *
     * Note that state handler will always be handling the back press event if the previous 3 don't.
     */
    @NonNull
    @RequiresApi(Build.VERSION_CODES.UPSIDE_DOWN_CAKE)
    protected OnBackAnimationCallback getOnBackAnimationCallback() {
        // #1 auto cancel action mode handler
        if (isInAutoCancelActionMode()) {
            return this::finishAutoCancelActionMode;
        }

        // #2 drag handler
        if (mDragController.isDragging()) {
            return mDragController::cancelDrag;
        }

        // #3 view handler
        AbstractFloatingView topView =
                AbstractFloatingView.getTopOpenView(Launcher.this);
        if (topView != null && topView.canHandleBack()) {
            return topView;
        }

        // #4 Custom back handlers
        for (BackPressHandler handler : mBackPressedHandlers) {
            if (handler.canHandleBack()) {
                return handler;
            }
        }

        // #5 state handler
        return new OnBackAnimationCallback() {
            @Override
            public void onBackInvoked() {
                onStateBack();
            }

            @Override
            public void onBackProgressed(@NonNull BackEvent backEvent) {
                mStateManager.getState().onBackProgressed(
                        Launcher.this, backEvent.getProgress());
            }

            @Override
            public void onBackCancelled() {
                mStateManager.getState().onBackCancelled(Launcher.this);
            }
        };
    }

    protected LauncherOverlayManager getDefaultOverlay() {
        return new LauncherOverlayManager() { };
    }

    @Override
    public void onPluginConnected(LauncherOverlayPlugin overlayManager, Context context) {
        switchOverlay(() -> overlayManager.createOverlayManager(this));
    }

    @Override
    public void onPluginDisconnected(LauncherOverlayPlugin plugin) {
        switchOverlay(this::getDefaultOverlay);
    }

    private void switchOverlay(Supplier<LauncherOverlayManager> overlaySupplier) {
        if (mOverlayManager != null) {
            mOverlayManager.onActivityDestroyed();
        }
        mOverlayManager = overlaySupplier.get();
        if (getRootView().isAttachedToWindow()) {
            mOverlayManager.onAttachedToWindow();
        }
        mDeferOverlayCallbacks = true;
        checkIfOverlayStillDeferred();
    }

    @Override
    public void dispatchDeviceProfileChanged() {
        super.dispatchDeviceProfileChanged();
        mOverlayManager.onDeviceProvideChanged();
    }

    @Override
    public void onEnterAnimationComplete() {
        super.onEnterAnimationComplete();
        mRotationHelper.setCurrentTransitionRequest(REQUEST_NONE);
        // Starting with Android S, onEnterAnimationComplete is sent immediately
        // causing the surface to get removed before the animation completed (b/175345344).
        // Instead we rely on next user touch event to remove the view and optionally a callback
        // from system from Android T onwards.
        if (!Utilities.ATLEAST_S) {
            AbstractFloatingView.closeOpenViews(this, false, TYPE_ICON_SURFACE);
        }
    }

    @Override
    public void onMultiWindowModeChanged(boolean isInMultiWindowMode, Configuration newConfig) {
        super.onMultiWindowModeChanged(isInMultiWindowMode, newConfig);
        // Always update device profile when multi window mode changed.
        initDeviceProfile(mDeviceProfile.inv);
        dispatchDeviceProfileChanged();
    }

    /**
     * Initializes the drag controller.
     */
    protected void initDragController() {
        mDragController = new LauncherDragController(this);
    }

    @Override
    public void onIdpChanged(boolean modelPropertiesChanged) {
        onHandleConfigurationChanged();
    }

    @Override
    protected void onHandleConfigurationChanged() {
        Trace.beginSection("Launcher#onHandleconfigurationChanged");
        try {
            if (!initDeviceProfile(mDeviceProfile.inv)) {
                return;
            }

            dispatchDeviceProfileChanged();
            reapplyUi();
            mDragLayer.recreateControllers();

            // Calling onSaveInstanceState ensures that static cache used by listWidgets is
            // initialized properly.
            onSaveInstanceState(new Bundle());
            mModel.rebindCallbacks();
        } finally {
            Trace.endSection();
        }
    }

    public void onAssistantVisibilityChanged(float visibility) {
        mHotseat.getQsb().setAlpha(1f - visibility);
    }

    /**
     * Returns {@code true} if a new DeviceProfile is initialized, and {@code false} otherwise.
     */
    protected boolean initDeviceProfile(InvariantDeviceProfile idp) {
        // Load configuration-specific DeviceProfile
        DeviceProfile deviceProfile = idp.getDeviceProfile(this);
        if (mDeviceProfile == deviceProfile) {
            return false;
        }

        mDeviceProfile = deviceProfile;
        if (isInMultiWindowMode()) {
            mDeviceProfile = mDeviceProfile.getMultiWindowProfile(
                    this, getMultiWindowDisplaySize());
        }

        onDeviceProfileInitiated();
        if (FOLDABLE_SINGLE_PAGE.get() && mDeviceProfile.isTwoPanels) {
            mCellPosMapper = new TwoPanelCellPosMapper(mDeviceProfile.inv.numColumns);
        } else {
            mCellPosMapper = new CellPosMapper(mDeviceProfile.isVerticalBarLayout(),
                    mDeviceProfile.numShownHotseatIcons);
        }
        mModelWriter = mModel.getWriter(true, mCellPosMapper, this);
        return true;
    }

    @Override
    public void invalidateParent(ItemInfo info) {
        if (info.container >= 0) {
            View folderIcon = getWorkspace().getHomescreenIconByItemId(info.container);
            if (folderIcon instanceof FolderIcon && folderIcon.getTag() instanceof FolderInfo) {
                if (new FolderGridOrganizer(getDeviceProfile())
                        .setFolderInfo((FolderInfo) folderIcon.getTag())
                        .isItemInPreview(info.rank)) {
                    folderIcon.invalidate();
                }
            }
        }
    }

    /**
     * Returns whether we should delay spring loaded mode -- for shortcuts and widgets that have
     * a configuration step, this allows the proper animations to run after other transitions.
     */
    private int completeAdd(
            int requestCode, Intent intent, int appWidgetId, PendingRequestArgs info) {
        CellPos cellPos = getCellPosMapper().mapModelToPresenter(info);
        int screenId = cellPos.screenId;
        if (info.container == CONTAINER_DESKTOP) {
            // When the screen id represents an actual screen (as opposed to a rank) we make sure
            // that the drop page actually exists.
            screenId = ensurePendingDropLayoutExists(cellPos.screenId);
        }

        switch (requestCode) {
            case REQUEST_CREATE_SHORTCUT:
                completeAddShortcut(intent, info.container, screenId,
                        cellPos.cellX, cellPos.cellY, info);
                announceForAccessibility(R.string.item_added_to_workspace);
                break;
            case REQUEST_CREATE_APPWIDGET:
                completeAddAppWidget(appWidgetId, info, null, null);
                break;
            case REQUEST_RECONFIGURE_APPWIDGET:
                getStatsLogManager().logger().withItemInfo(info).log(LAUNCHER_WIDGET_RECONFIGURED);
                completeRestoreAppWidget(appWidgetId, LauncherAppWidgetInfo.RESTORE_COMPLETED);
                break;
            case REQUEST_BIND_PENDING_APPWIDGET: {
                int widgetId = appWidgetId;
                LauncherAppWidgetInfo widgetInfo =
                        completeRestoreAppWidget(widgetId, LauncherAppWidgetInfo.FLAG_UI_NOT_READY);
                if (widgetInfo != null) {
                    // Since the view was just bound, also launch the configure activity if needed
                    LauncherAppWidgetProviderInfo provider = mAppWidgetManager
                            .getLauncherAppWidgetInfo(widgetId, info.getTargetComponent());
                    if (provider != null) {
                        new WidgetAddFlowHandler(provider)
                                .startConfigActivity(this, widgetInfo,
                                        REQUEST_RECONFIGURE_APPWIDGET);
                    }
                }
                break;
            }
        }
        return screenId;
    }

    /**
     * Process any pending activity result if it was put on hold for any reason like item binding.
     */
    public void processActivityResult() {
        if (mPendingActivityResult != null) {
            handleActivityResult(mPendingActivityResult.requestCode,
                    mPendingActivityResult.resultCode, mPendingActivityResult.data);
            mPendingActivityResult = null;
        }
    }

    private void handleActivityResult(
            final int requestCode, final int resultCode, final Intent data) {
        if (isWorkspaceLoading()) {
            // process the result once the workspace has loaded.
            mPendingActivityResult = new ActivityResultInfo(requestCode, resultCode, data);
            return;
        }
        mPendingActivityResult = null;

        // Reset the startActivity waiting flag
        final PendingRequestArgs requestArgs = mPendingRequestArgs;
        setWaitingForResult(null);
        if (requestArgs == null) {
            return;
        }

        final int pendingAddWidgetId = requestArgs.getWidgetId();

        Runnable exitSpringLoaded = MULTI_SELECT_EDIT_MODE.get() ? null
                : () -> mStateManager.goToState(NORMAL, SPRING_LOADED_EXIT_DELAY);

        if (requestCode == REQUEST_BIND_APPWIDGET) {
            // This is called only if the user did not previously have permissions to bind widgets
            final int appWidgetId = data != null ?
                    data.getIntExtra(AppWidgetManager.EXTRA_APPWIDGET_ID, -1) : -1;
            if (resultCode == RESULT_CANCELED) {
                completeTwoStageWidgetDrop(RESULT_CANCELED, appWidgetId, requestArgs);
                mWorkspace.removeExtraEmptyScreenDelayed(
                        ON_ACTIVITY_RESULT_ANIMATION_DELAY, false, exitSpringLoaded);
            } else if (resultCode == RESULT_OK) {
                addAppWidgetImpl(
                        appWidgetId, requestArgs, null,
                        requestArgs.getWidgetHandler(),
                        ON_ACTIVITY_RESULT_ANIMATION_DELAY);
            }
            return;
        }

        boolean isWidgetDrop = (requestCode == REQUEST_PICK_APPWIDGET ||
                requestCode == REQUEST_CREATE_APPWIDGET);

        // We have special handling for widgets
        if (isWidgetDrop) {
            final int appWidgetId;
            int widgetId = data != null ? data.getIntExtra(AppWidgetManager.EXTRA_APPWIDGET_ID, -1)
                    : -1;
            if (widgetId < 0) {
                appWidgetId = pendingAddWidgetId;
            } else {
                appWidgetId = widgetId;
            }

            final int result;
            if (appWidgetId < 0 || resultCode == RESULT_CANCELED) {
                Log.e(TAG, "Error: appWidgetId (EXTRA_APPWIDGET_ID) was not " +
                        "returned from the widget configuration activity.");
                result = RESULT_CANCELED;
                completeTwoStageWidgetDrop(result, appWidgetId, requestArgs);
                mWorkspace.removeExtraEmptyScreenDelayed(
                        ON_ACTIVITY_RESULT_ANIMATION_DELAY, false,
                        () -> getStateManager().goToState(NORMAL));
            } else {
                CellPos presenterPos = getCellPosMapper().mapModelToPresenter(requestArgs);
                if (requestArgs.container == CONTAINER_DESKTOP) {
                    // When the screen id represents an actual screen (as opposed to a rank)
                    // we make sure that the drop page actually exists.
                    int newScreenId = ensurePendingDropLayoutExists(presenterPos.screenId);
                    requestArgs.screenId = getCellPosMapper().mapPresenterToModel(
                            presenterPos.cellX, presenterPos.cellY, newScreenId, CONTAINER_DESKTOP)
                                    .screenId;
                }
                final CellLayout dropLayout =
                        mWorkspace.getScreenWithId(presenterPos.screenId);

                dropLayout.setDropPending(true);
                final Runnable onComplete = new Runnable() {
                    @Override
                    public void run() {
                        completeTwoStageWidgetDrop(resultCode, appWidgetId, requestArgs);
                        dropLayout.setDropPending(false);
                    }
                };
                mWorkspace.removeExtraEmptyScreenDelayed(
                        ON_ACTIVITY_RESULT_ANIMATION_DELAY, false, onComplete);
            }
            return;
        }

        if (requestCode == REQUEST_RECONFIGURE_APPWIDGET
                || requestCode == REQUEST_BIND_PENDING_APPWIDGET) {
            if (resultCode == RESULT_OK) {
                // Update the widget view.
                completeAdd(requestCode, data, pendingAddWidgetId, requestArgs);
            }
            // Leave the widget in the pending state if the user canceled the configure.
            return;
        }

        if (requestCode == REQUEST_CREATE_SHORTCUT) {
            // Handle custom shortcuts created using ACTION_CREATE_SHORTCUT.
            if (resultCode == RESULT_OK && requestArgs.container != ItemInfo.NO_ID) {
                completeAdd(requestCode, data, -1, requestArgs);
                mWorkspace.removeExtraEmptyScreenDelayed(
                        ON_ACTIVITY_RESULT_ANIMATION_DELAY, false, exitSpringLoaded);

            } else if (resultCode == RESULT_CANCELED) {
                mWorkspace.removeExtraEmptyScreenDelayed(
                        ON_ACTIVITY_RESULT_ANIMATION_DELAY, false, exitSpringLoaded);
            }
        }

        mDragLayer.clearAnimatedView();
    }

    @Override
    public void onActivityResult(
            final int requestCode, final int resultCode, final Intent data) {
        mPendingActivityRequestCode = -1;
        handleActivityResult(requestCode, resultCode, data);
    }

    /**
     * Check to see if a given screen id exists. If not, create it at the end, return the new id.
     *
     * @param screenId the screen id to check
     * @return the new screen, or screenId if it exists
     */
    private int ensurePendingDropLayoutExists(int screenId) {
        CellLayout dropLayout = mWorkspace.getScreenWithId(screenId);
        if (dropLayout == null) {
            // it's possible that the add screen was removed because it was
            // empty and a re-bind occurred
            mWorkspace.addExtraEmptyScreens();
            IntSet emptyPagesAdded = mWorkspace.commitExtraEmptyScreens();
            return emptyPagesAdded.isEmpty() ? -1 : emptyPagesAdded.getArray().get(0);
        }
        return screenId;
    }

    @Thunk
    void completeTwoStageWidgetDrop(
            final int resultCode, final int appWidgetId, final PendingRequestArgs requestArgs) {
        CellLayout cellLayout = mWorkspace.getScreenWithId(
                getCellPosMapper().mapModelToPresenter(requestArgs).screenId);
        Runnable onCompleteRunnable = null;
        int animationType = 0;

        AppWidgetHostView boundWidget = null;
        if (resultCode == RESULT_OK) {
            animationType = Workspace.COMPLETE_TWO_STAGE_WIDGET_DROP_ANIMATION;
            final AppWidgetHostView layout = mAppWidgetHolder.createView(this, appWidgetId,
                    requestArgs.getWidgetHandler().getProviderInfo(this));
            boundWidget = layout;
            onCompleteRunnable = () -> {
                completeAddAppWidget(appWidgetId, requestArgs, layout, null);
                if (!isInState(EDIT_MODE)) {
                    mStateManager.goToState(NORMAL, SPRING_LOADED_EXIT_DELAY);
                }
            };
        } else if (resultCode == RESULT_CANCELED) {
            mAppWidgetHolder.deleteAppWidgetId(appWidgetId);
            animationType = Workspace.CANCEL_TWO_STAGE_WIDGET_DROP_ANIMATION;
        }
        if (mDragLayer.getAnimatedView() != null) {
            mWorkspace.animateWidgetDrop(requestArgs, cellLayout,
                    (DragView) mDragLayer.getAnimatedView(), onCompleteRunnable,
                    animationType, boundWidget, true);
        } else if (onCompleteRunnable != null) {
            // The animated view may be null in the case of a rotation during widget configuration
            onCompleteRunnable.run();
        }
    }

    @Override
    protected void onStop() {
        super.onStop();
        if (mDeferOverlayCallbacks) {
            checkIfOverlayStillDeferred();
        } else {
            mOverlayManager.onActivityStopped();
        }
        hideKeyboard();
        logStopAndResume(false /* isResume */);
        mAppWidgetHolder.setActivityStarted(false);
        NotificationListener.removeNotificationsChangedListener(getPopupDataProvider());
        FloatingIconView.resetIconLoadResult();
        AccessibilityManagerCompat.sendTestProtocolEventToTest(
                this, LAUNCHER_ACTIVITY_STOPPED_MESSAGE);
    }

    @Override
    protected void onStart() {
        TraceHelper.INSTANCE.beginSection(ON_START_EVT);
        super.onStart();
        if (!mDeferOverlayCallbacks) {
            mOverlayManager.onActivityStarted();
        }

        mAppWidgetHolder.setActivityStarted(true);
        TraceHelper.INSTANCE.endSection();
    }

    @Override
    @CallSuper
    protected void onDeferredResumed() {
        logStopAndResume(true /* isResume */);

        // Process any items that were added while Launcher was away.
        ItemInstallQueue.INSTANCE.get(this)
                .resumeModelPush(FLAG_ACTIVITY_PAUSED);

        // Refresh shortcuts if the permission changed.
        mModel.validateModelDataOnResume();

        // Set the notification listener and fetch updated notifications when we resume
        NotificationListener.addNotificationsChangedListener(mPopupDataProvider);

        DiscoveryBounce.showForHomeIfNeeded(this);
        mAppWidgetHolder.setActivityResumed(true);
    }

    private void logStopAndResume(boolean isResume) {
        if (mModelCallbacks.getPendingExecutor() != null) return;
        int pageIndex = mWorkspace.isOverlayShown() ? -1 : mWorkspace.getCurrentPage();
        int statsLogOrdinal = mStateManager.getState().statsLogOrdinal;

        StatsLogManager.EventEnum event;
        StatsLogManager.StatsLogger logger = getStatsLogManager().logger();
        if (isResume) {
            logger.withSrcState(LAUNCHER_STATE_BACKGROUND)
                .withDstState(mStateManager.getState().statsLogOrdinal);
            event = LAUNCHER_ONRESUME;
        } else { /* command == Action.Command.STOP */
            logger.withSrcState(mStateManager.getState().statsLogOrdinal)
                    .withDstState(LAUNCHER_STATE_BACKGROUND);
            event = LAUNCHER_ONSTOP;
        }

        if (statsLogOrdinal == LAUNCHER_STATE_HOME && mWorkspace != null) {
            logger.withContainerInfo(LauncherAtom.ContainerInfo.newBuilder()
                    .setWorkspace(
                            LauncherAtom.WorkspaceContainer.newBuilder()
                                    .setPageIndex(pageIndex)).build());
        }
        logger.log(event);
    }

    private void scheduleDeferredCheck() {
        mHandler.removeCallbacks(mDeferredOverlayCallbacks);
        postAsyncCallback(mHandler, mDeferredOverlayCallbacks);
    }

    private void checkIfOverlayStillDeferred() {
        if (!mDeferOverlayCallbacks) {
            return;
        }
        if (isStarted() && (!hasBeenResumed()
                || mStateManager.getState().hasFlag(FLAG_NON_INTERACTIVE))) {
            return;
        }
        mDeferOverlayCallbacks = false;

        // Move the client to the correct state. Calling the same method twice is no-op.
        if (isStarted()) {
            mOverlayManager.onActivityStarted();
        }
        if (hasBeenResumed()) {
            mOverlayManager.onActivityResumed();
        } else {
            mOverlayManager.onActivityPaused();
        }
        if (!isStarted()) {
            mOverlayManager.onActivityStopped();
        }
    }

    public void deferOverlayCallbacksUntilNextResumeOrStop() {
        mDeferOverlayCallbacks = true;
    }

    @Override
    public void onStateSetStart(LauncherState state) {
        super.onStateSetStart(state);
        if (mDeferOverlayCallbacks) {
            scheduleDeferredCheck();
        }
        addActivityFlags(ACTIVITY_STATE_TRANSITION_ACTIVE);

        if (state == SPRING_LOADED || state == EDIT_MODE) {
            // Prevent any Un/InstallShortcutReceivers from updating the db while we are
            // not on homescreen
            ItemInstallQueue.INSTANCE.get(this).pauseModelPush(FLAG_DRAG_AND_DROP);
            getRotationHelper().setCurrentStateRequest(REQUEST_LOCK);

            mWorkspace.showPageIndicatorAtCurrentScroll();
            mWorkspace.setClipChildren(false);
        }
        // When multiple pages are visible, show persistent page indicator
        mWorkspace.getPageIndicator().setShouldAutoHide(!state.hasFlag(FLAG_MULTI_PAGE));

        mPrevLauncherState = mStateManager.getCurrentStableState();
        if (mPrevLauncherState != state && ALL_APPS.equals(state)
                // Making sure mAllAppsSessionLogId is null to avoid double logging.
                && mAllAppsSessionLogId == null) {
            // creates new instance ID since new all apps session is started.
            mAllAppsSessionLogId = new InstanceIdSequence().newInstanceId();
            if (getAllAppsEntryEvent().isPresent()) {
                getStatsLogManager().logger()
                        .withContainerInfo(ContainerInfo.newBuilder()
                                .setWorkspace(WorkspaceContainer.newBuilder()
                                        .setPageIndex(getWorkspace().getCurrentPage())).build())
                        .log(getAllAppsEntryEvent().get());
            }
        }
        updateDisallowBack();
    }

    /**
     * Returns {@link EventEnum} that should be logged when Launcher enters into AllApps state.
     */
    protected Optional<EventEnum> getAllAppsEntryEvent() {
        return Optional.of(FeatureFlags.ENABLE_DEVICE_SEARCH.get()
                ? LAUNCHER_ALLAPPS_ENTRY_WITH_DEVICE_SEARCH
                : LAUNCHER_ALLAPPS_ENTRY);
    }

    @Override
    public void onStateSetEnd(LauncherState state) {
        super.onStateSetEnd(state);
        getAppWidgetHolder().setStateIsNormal(state == LauncherState.NORMAL);
        getWorkspace().setClipChildren(!state.hasFlag(FLAG_MULTI_PAGE));

        finishAutoCancelActionMode();
        removeActivityFlags(ACTIVITY_STATE_TRANSITION_ACTIVE);

        // dispatch window state changed
        getWindow().getDecorView().sendAccessibilityEvent(TYPE_WINDOW_STATE_CHANGED);
        AccessibilityManagerCompat.sendStateEventToTest(this, state.ordinal);

        if (state == NORMAL) {
            // Re-enable any Un/InstallShortcutReceiver and now process any queued items
            ItemInstallQueue.INSTANCE.get(this)
                    .resumeModelPush(FLAG_DRAG_AND_DROP);

            // Clear any rotation locks when going to normal state
            getRotationHelper().setCurrentStateRequest(REQUEST_NONE);
        }

        if (ALL_APPS.equals(mPrevLauncherState) && !ALL_APPS.equals(state)
                // Making sure mAllAppsSessionLogId is not null to avoid double logging.
                && mAllAppsSessionLogId != null) {
            getAppsView().reset(false);
            getAllAppsExitEvent().ifPresent(getStatsLogManager().logger()::log);
            mAllAppsSessionLogId = null;
        }
    }

    /**
     * Returns {@link EventEnum} that should be logged when Launcher exists from AllApps state.
     */
    protected Optional<EventEnum> getAllAppsExitEvent() {
        return Optional.of(LAUNCHER_ALLAPPS_EXIT);
    }

    @Override
    protected void onResume() {
        TraceHelper.INSTANCE.beginSection(ON_RESUME_EVT);
        super.onResume();

        if (mDeferOverlayCallbacks) {
            scheduleDeferredCheck();
        } else {
            mOverlayManager.onActivityResumed();
        }

        DragView.removeAllViews(this);
        TraceHelper.INSTANCE.endSection();
    }

    @Override
    protected void onPause() {
        // Ensure that items added to Launcher are queued until Launcher returns
        ItemInstallQueue.INSTANCE.get(this).pauseModelPush(FLAG_ACTIVITY_PAUSED);

        super.onPause();
        mDragController.cancelDrag();
        mLastTouchUpTime = -1;
        mDropTargetBar.animateToVisibility(false);

        if (!mDeferOverlayCallbacks) {
            mOverlayManager.onActivityPaused();
        }
        mAppWidgetHolder.setActivityResumed(false);
    }

    /**
     * Restores the previous state, if it exists.
     *
     * @param savedState The previous state.
     */
    private void restoreState(Bundle savedState) {
        if (savedState == null) {
            return;
        }

        int stateOrdinal = savedState.getInt(RUNTIME_STATE, NORMAL.ordinal);
        LauncherState[] stateValues = LauncherState.values();
        LauncherState state = stateValues[stateOrdinal];

        NonConfigInstance lastInstance = (NonConfigInstance) getLastNonConfigurationInstance();
        boolean forceRestore = lastInstance != null
                && (lastInstance.config.diff(mOldConfig) & CONFIG_UI_MODE) != 0;
        if (forceRestore || !state.shouldDisableRestore()) {
            mStateManager.goToState(state, false /* animated */);
        }

        PendingRequestArgs requestArgs = savedState.getParcelable(
                RUNTIME_STATE_PENDING_REQUEST_ARGS);
        if (requestArgs != null) {
            setWaitingForResult(requestArgs);
        }
        mPendingActivityRequestCode = savedState.getInt(RUNTIME_STATE_PENDING_REQUEST_CODE);

        mPendingActivityResult = savedState.getParcelable(RUNTIME_STATE_PENDING_ACTIVITY_RESULT);

        SparseArray<Parcelable> widgetsState =
                savedState.getSparseParcelableArray(RUNTIME_STATE_WIDGET_PANEL);
        if (widgetsState != null) {
            WidgetsFullSheet.show(this, false).restoreHierarchyState(widgetsState);
        }
    }

    /**
     * Finds all the views we need and configure them properly.
     */
    protected void setupViews() {
        mStartupLatencyLogger.logStart(LAUNCHER_LATENCY_STARTUP_VIEW_INFLATION);
        inflateRootView(R.layout.launcher);
        mStartupLatencyLogger.logEnd(LAUNCHER_LATENCY_STARTUP_VIEW_INFLATION);

        mDragLayer = findViewById(R.id.drag_layer);
        mFocusHandler = mDragLayer.getFocusIndicatorHelper();
        mWorkspace = mDragLayer.findViewById(R.id.workspace);
        mWorkspace.initParentViews(mDragLayer);
        mOverviewPanel = findViewById(R.id.overview_panel);
        mHotseat = findViewById(R.id.hotseat);
        mHotseat.setWorkspace(mWorkspace);

        // Setup the drag layer
        mDragLayer.setup(mDragController, mWorkspace);

        mWorkspace.setup(mDragController);
        // Until the workspace is bound, ensure that we keep the wallpaper offset locked to the
        // default state, otherwise we will update to the wrong offsets in RTL
        mWorkspace.lockWallpaperToDefaultPage();
        if (!ENABLE_SMARTSPACE_REMOVAL.get()) {
            mWorkspace.bindAndInitFirstWorkspaceScreen();
        }
        mDragController.addDragListener(mWorkspace);

        // Get the search/delete/uninstall bar
        mDropTargetBar = mDragLayer.findViewById(R.id.drop_target_bar);

        // Setup Apps
        mAppsView = findViewById(R.id.apps_view);
        mAppsView.setAllAppsTransitionController(mAllAppsController);

        // Setup Scrim
        mScrimView = findViewById(R.id.scrim_view);

        // Setup the drag controller (drop targets have to be added in reverse order in priority)
        mDropTargetBar.setup(mDragController);
        mAllAppsController.setupViews(mScrimView, mAppsView);

        mWorkspace.getPageIndicator().setShouldAutoHide(true);
        mWorkspace.getPageIndicator().setPaintColor(Themes.getAttrBoolean(
                this, R.attr.isWorkspaceDarkText) ? Color.BLACK : Color.WHITE);
    }

    @Override
    public View onCreateView(View parent, String name, Context context, AttributeSet attrs) {
        if (WorkspacePageIndicator.class.getName().equals(name)) {
            return LayoutInflater.from(context).inflate(R.layout.page_indicator_dots,
                    (ViewGroup) parent, false);
        }
        return super.onCreateView(parent, name, context, attrs);
    }

    /**
     * Creates a view representing a shortcut.
     *
     * @param info The data structure describing the shortcut.
     */
    View createShortcut(WorkspaceItemInfo info) {
        // This can be called before PagedView#pageScrollsInitialized returns true, so use the
        // first page, which we always assume to be present.
        return createShortcut((ViewGroup) mWorkspace.getChildAt(0), info);
    }

    /**
     * Creates a view representing a shortcut inflated from the specified resource.
     *
     * @param parent The group the shortcut belongs to. This is not necessarily the group where
     *               the shortcut should be added.
     * @param info   The data structure describing the shortcut.
     * @return A View inflated from layoutResId.
     */
    public View createShortcut(@Nullable ViewGroup parent, WorkspaceItemInfo info) {
        BubbleTextView favorite =
                (BubbleTextView) LayoutInflater.from(parent != null ? parent.getContext() : this)
                        .inflate(R.layout.app_icon, parent, false);
        favorite.applyFromWorkspaceItem(info);
        favorite.setOnClickListener(getItemOnClickListener());
        favorite.setOnFocusChangeListener(mFocusHandler);
        return favorite;
    }

    /**
     * Add a shortcut to the workspace or to a Folder.
     *
     * @param data The intent describing the shortcut.
     */
    protected void completeAddShortcut(Intent data, int container, int screenId, int cellX,
            int cellY, PendingRequestArgs args) {
        if (args.getRequestCode() != REQUEST_CREATE_SHORTCUT) {
            return;
        }

        int[] cellXY = mTmpAddItemCellCoordinates;
        CellLayout layout = getCellLayout(container, screenId);

        WorkspaceItemInfo info = PinRequestHelper.createWorkspaceItemFromPinItemRequest(
                    this, PinRequestHelper.getPinItemRequest(data), 0);
        if (info == null) {
            Log.e(TAG, "Unable to parse a valid shortcut result");
            return;
        }

        if (container < 0) {
            // Adding a shortcut to the Workspace.
            final View view = createShortcut(info);
            boolean foundCellSpan = false;
            // First we check if we already know the exact location where we want to add this item.
            if (cellX >= 0 && cellY >= 0) {
                cellXY[0] = cellX;
                cellXY[1] = cellY;
                foundCellSpan = true;

                DragObject dragObject = new DragObject(getApplicationContext());
                dragObject.dragInfo = info;
                // If appropriate, either create a folder or add to an existing folder
                if (mWorkspace.createUserFolderIfNecessary(view, container, layout, cellXY, 0,
                        true, dragObject)) {
                    return;
                }
                if (mWorkspace.addToExistingFolderIfNecessary(view, layout, cellXY, 0, dragObject,
                        true)) {
                    return;
                }
            } else {
                foundCellSpan = layout.findCellForSpan(cellXY, 1, 1);
            }

            if (!foundCellSpan) {
                mWorkspace.onNoCellFound(layout, info, /* logInstanceId= */ null);
                return;
            }

            getModelWriter().addItemToDatabase(info, container, screenId, cellXY[0], cellXY[1]);
            mWorkspace.addInScreen(view, info);
        } else {
            // Adding a shortcut to a Folder.
            FolderIcon folderIcon = findFolderIcon(container);
            if (folderIcon != null) {
                FolderInfo folderInfo = (FolderInfo) folderIcon.getTag();
                folderInfo.add(info, args.rank, false);
            } else {
                Log.e(TAG, "Could not find folder with id " + container + " to add shortcut.");
            }
        }
    }

    @Override
    public @Nullable FolderIcon findFolderIcon(final int folderIconId) {
        return (FolderIcon) mWorkspace.getHomescreenIconByItemId(folderIconId);
    }

    /**
     * Add a widget to the workspace.
     *
     * @param appWidgetId The app widget id
     */
    @Thunk
    void completeAddAppWidget(int appWidgetId, ItemInfo itemInfo,
            AppWidgetHostView hostView, LauncherAppWidgetProviderInfo appWidgetInfo) {

        if (appWidgetInfo == null) {
            appWidgetInfo = mAppWidgetManager.getLauncherAppWidgetInfo(appWidgetId,
                    itemInfo.getTargetComponent());
        }

        if (hostView == null) {
            // Perform actual inflation because we're live
            hostView = mAppWidgetHolder.createView(this, appWidgetId, appWidgetInfo);
        }

        LauncherAppWidgetInfo launcherInfo;
        launcherInfo =
                new LauncherAppWidgetInfo(
                        appWidgetId, appWidgetInfo.provider, appWidgetInfo, hostView);
        launcherInfo.spanX = itemInfo.spanX;
        launcherInfo.spanY = itemInfo.spanY;
        launcherInfo.minSpanX = itemInfo.minSpanX;
        launcherInfo.minSpanY = itemInfo.minSpanY;
        launcherInfo.user = appWidgetInfo.getProfile();
        if (itemInfo instanceof PendingAddWidgetInfo) {
            launcherInfo.sourceContainer = ((PendingAddWidgetInfo) itemInfo).sourceContainer;
        } else if (itemInfo instanceof PendingRequestArgs) {
            launcherInfo.sourceContainer =
                    ((PendingRequestArgs) itemInfo).getWidgetSourceContainer();
        }
        CellPos presenterPos = getCellPosMapper().mapModelToPresenter(itemInfo);
        getModelWriter().addItemToDatabase(launcherInfo,
                itemInfo.container, presenterPos.screenId, presenterPos.cellX, presenterPos.cellY);

        hostView.setVisibility(View.VISIBLE);
        prepareAppWidget(hostView, launcherInfo);
        mWorkspace.addInScreen(hostView, launcherInfo);
        announceForAccessibility(R.string.item_added_to_workspace);

        // Show the widget resize frame.
        if (hostView instanceof LauncherAppWidgetHostView) {
            final LauncherAppWidgetHostView launcherHostView = (LauncherAppWidgetHostView) hostView;
            CellLayout cellLayout = getCellLayout(launcherInfo.container, presenterPos.screenId);
            if (mStateManager.getState() == NORMAL) {
                AppWidgetResizeFrame.showForWidget(launcherHostView, cellLayout);
            } else {
                mStateManager.addStateListener(new StateManager.StateListener<LauncherState>() {
                    @Override
                    public void onStateTransitionComplete(LauncherState finalState) {
                        if ((mPrevLauncherState == SPRING_LOADED || mPrevLauncherState == EDIT_MODE)
                                && finalState == NORMAL) {
                            AppWidgetResizeFrame.showForWidget(launcherHostView, cellLayout);
                            mStateManager.removeStateListener(this);
                        }
                    }
                });
            }
        }
    }

    private void prepareAppWidget(AppWidgetHostView hostView, LauncherAppWidgetInfo item) {
        hostView.setTag(item);
        item.onBindAppWidget(this, hostView);
        hostView.setFocusable(true);
        hostView.setOnFocusChangeListener(mFocusHandler);
    }

    private final ScreenOnListener mScreenOnListener = this::onScreenOnChanged;

    private void updateNotificationDots(Predicate<PackageUserKey> updatedDots) {
        mWorkspace.updateNotificationDots(updatedDots);
        mAppsView.getAppsStore().updateNotificationDots(updatedDots);
    }

    @Override
    public void onAttachedToWindow() {
        super.onAttachedToWindow();
        mOverlayManager.onAttachedToWindow();
    }

    @Override
    public void onDetachedFromWindow() {
        super.onDetachedFromWindow();
        mOverlayManager.onDetachedFromWindow();
        closeContextMenu();
    }

    @Override
    public Object onRetainNonConfigurationInstance() {
        NonConfigInstance instance = new NonConfigInstance();
        instance.config = new Configuration(mOldConfig);
        return instance;
    }

    protected LauncherWidgetHolder createAppWidgetHolder() {
        return LauncherWidgetHolder.HolderFactory.newFactory(this).newInstance(
                this, appWidgetId -> getWorkspace().removeWidget(appWidgetId));
    }

    @Override
    protected void onNewIntent(Intent intent) {
        if (Utilities.isRunningInTestHarness()) {
            Log.d(TestProtocol.PERMANENT_DIAG_TAG, "Launcher.onNewIntent: " + intent);
        }
        TraceHelper.INSTANCE.beginSection(ON_NEW_INTENT_EVT);
        super.onNewIntent(intent);

        boolean alreadyOnHome = hasWindowFocus() && ((intent.getFlags() &
                Intent.FLAG_ACTIVITY_BROUGHT_TO_FRONT)
                != Intent.FLAG_ACTIVITY_BROUGHT_TO_FRONT);

        // Check this condition before handling isActionMain, as this will get reset.
        boolean shouldMoveToDefaultScreen = alreadyOnHome && isInState(NORMAL)
                && AbstractFloatingView.getTopOpenView(this) == null;
        boolean isActionMain = Intent.ACTION_MAIN.equals(intent.getAction());
        boolean internalStateHandled = ACTIVITY_TRACKER.handleNewIntent(this);

        if (isActionMain) {
            if (!internalStateHandled) {
                // In all these cases, only animate if we're already on home
                AbstractFloatingView.closeAllOpenViewsExcept(
                        this, isStarted(), AbstractFloatingView.TYPE_LISTENER);

                if (!isInState(NORMAL)) {
                    // Only change state, if not already the same. This prevents cancelling any
                    // animations running as part of resume
                    mStateManager.goToState(NORMAL, mStateManager.shouldAnimateStateChange());
                }

                // Reset the apps view
                if (!alreadyOnHome) {
                    mAppsView.reset(isStarted() /* animate */);
                }

                if (shouldMoveToDefaultScreen && !mWorkspace.isHandlingTouch()) {
                    mWorkspace.post(mWorkspace::moveToDefaultScreen);
                }
            }

            if (FeatureFlags.enableSplitContextually()) {
                handleSplitAnimationGoingToHome();
            }
            mOverlayManager.hideOverlay(isStarted() && !isForceInvisible());
            handleGestureContract(intent);
        } else if (Intent.ACTION_ALL_APPS.equals(intent.getAction())) {
            showAllAppsFromIntent(alreadyOnHome);
        } else if (INTENT_ACTION_ALL_APPS_TOGGLE.equals(intent.getAction())) {
            toggleAllAppsFromIntent(alreadyOnHome);
        } else if (Intent.ACTION_SHOW_WORK_APPS.equals(intent.getAction())) {
            showAllAppsWorkTabFromIntent(alreadyOnHome);
        }

        TraceHelper.INSTANCE.endSection();
    }

    /** Handle animating away split placeholder view when user taps on home button */
    protected void handleSplitAnimationGoingToHome() {
        // Overridden
    }

    protected void toggleAllAppsFromIntent(boolean alreadyOnHome) {
        if (getStateManager().isInStableState(ALL_APPS)) {
            getStateManager().goToState(NORMAL, alreadyOnHome);
        } else {
            if (mWorkspace.isOverlayShown()) {
                mOverlayManager.hideOverlay(/* animate */true);
            }
            AbstractFloatingView.closeAllOpenViews(this);
            getStateManager().goToState(ALL_APPS, true /* animated */,
                    new AnimationSuccessListener() {
                        @Override
                        public void onAnimationSuccess(Animator animator) {
                            if (mAppsView.getSearchUiManager().getEditText() != null) {
                                mAppsView.getSearchUiManager().getEditText().requestFocus();
                            }
                        }
                    });
        }
    }

    protected void showAllAppsFromIntent(boolean alreadyOnHome) {
        AbstractFloatingView.closeAllOpenViews(this);
        getStateManager().goToState(ALL_APPS, alreadyOnHome);
    }

    private void showAllAppsWorkTabFromIntent(boolean alreadyOnHome) {
        showAllAppsFromIntent(alreadyOnHome);
        mAppsView.switchToTab(ActivityAllAppsContainerView.AdapterHolder.WORK);
    }

    /**
     * Handles gesture nav contract
     */
    protected void handleGestureContract(Intent intent) {
        GestureNavContract gnc = GestureNavContract.fromIntent(intent);
        if (gnc != null) {
            AbstractFloatingView.closeOpenViews(this, false, TYPE_ICON_SURFACE);
            FloatingSurfaceView.show(this, gnc);
        }
    }

    @Override
    public void onRestoreInstanceState(Bundle state) {
        super.onRestoreInstanceState(state);
        IntSet synchronouslyBoundPages = mModelCallbacks.getSynchronouslyBoundPages();
        if (synchronouslyBoundPages != null) {
            synchronouslyBoundPages.forEach(screenId -> {
                int pageIndex = mWorkspace.getPageIndexForScreenId(screenId);
                if (pageIndex != PagedView.INVALID_PAGE) {
                    mWorkspace.restoreInstanceStateForChild(pageIndex);
                }
            });
        }
    }

    @Override
    protected void onSaveInstanceState(Bundle outState) {
        outState.putIntArray(RUNTIME_STATE_CURRENT_SCREEN_IDS,
                mWorkspace.getCurrentPageScreenIds().getArray().toArray());
        outState.putInt(RUNTIME_STATE, mStateManager.getState().ordinal);

        AbstractFloatingView widgets = AbstractFloatingView
                .getOpenView(this, AbstractFloatingView.TYPE_WIDGETS_FULL_SHEET);
        if (widgets != null) {
            SparseArray<Parcelable> widgetsState = new SparseArray<>();
            widgets.saveHierarchyState(widgetsState);
            outState.putSparseParcelableArray(RUNTIME_STATE_WIDGET_PANEL, widgetsState);
        } else {
            outState.remove(RUNTIME_STATE_WIDGET_PANEL);
        }

        // We close any open folders and shortcut containers that are not safe for rebind,
        // and we need to make sure this state is reflected.
        AbstractFloatingView.closeAllOpenViewsExcept(
                this, isStarted() && !isForceInvisible(), TYPE_REBIND_SAFE);
        finishAutoCancelActionMode();

        if (mPendingRequestArgs != null) {
            outState.putParcelable(RUNTIME_STATE_PENDING_REQUEST_ARGS, mPendingRequestArgs);
        }
        outState.putInt(RUNTIME_STATE_PENDING_REQUEST_CODE, mPendingActivityRequestCode);

        if (mPendingActivityResult != null) {
            outState.putParcelable(RUNTIME_STATE_PENDING_ACTIVITY_RESULT, mPendingActivityResult);
        }

        super.onSaveInstanceState(outState);
    }

    @Override
    public void onDestroy() {
        super.onDestroy();
        ACTIVITY_TRACKER.onActivityDestroyed(this);

        SettingsCache.INSTANCE.get(this).unregister(TOUCHPAD_NATURAL_SCROLLING,
                mNaturalScrollingChangedListener);
        ScreenOnTracker.INSTANCE.get(this).removeListener(mScreenOnListener);
        mWorkspace.removeFolderListeners();
        PluginManagerWrapper.INSTANCE.get(this).removePluginListener(this);

        mModel.removeCallbacks(this);
        mRotationHelper.destroy();

        try {
            mAppWidgetHolder.stopListening();
        } catch (NullPointerException ex) {
            Log.w(TAG, "problem while stopping AppWidgetHost during Launcher destruction", ex);
        }
        mAppWidgetHolder.destroy();

        TextKeyListener.getInstance().release();
        mModelCallbacks.clearPendingBinds();
        LauncherAppState.getIDP(this).removeOnChangeListener(this);
        // if Launcher activity is recreated, {@link Window} including {@link ViewTreeObserver}
        // could be preserved in {@link ActivityThread#scheduleRelaunchActivity(IBinder)} if the
        // previous activity has not stopped, which could happen when wallpaper detects a color
        // changes while launcher is still loading.
        getRootView().getViewTreeObserver().removeOnPreDrawListener(mOnInitialBindListener);
        mOverlayManager.onActivityDestroyed();
    }

    public LauncherAccessibilityDelegate getAccessibilityDelegate() {
        return mAccessibilityDelegate;
    }

    public DragController getDragController() {
        return mDragController;
    }

    @Override
    public DropTargetHandler getDropTargetHandler() {
        return new DropTargetHandler(this);
    }

    @Override
    public void startActivityForResult(Intent intent, int requestCode, Bundle options) {
        if (requestCode != -1) {
            mPendingActivityRequestCode = requestCode;
        }
        super.startActivityForResult(intent, requestCode, options);
    }

    @Override
    public void startIntentSenderForResult(IntentSender intent, int requestCode,
            Intent fillInIntent, int flagsMask, int flagsValues, int extraFlags, Bundle options) {
        if (requestCode != -1) {
            mPendingActivityRequestCode = requestCode;
        }
        try {
            super.startIntentSenderForResult(intent, requestCode,
                    fillInIntent, flagsMask, flagsValues, extraFlags, options);
        } catch (Exception e) {
            throw new ActivityNotFoundException();
        }
    }

    void addAppWidgetFromDropImpl(int appWidgetId, ItemInfo info, AppWidgetHostView boundWidget,
            WidgetAddFlowHandler addFlowHandler) {
        if (LOGD) {
            Log.d(TAG, "Adding widget from drop");
        }
        addAppWidgetImpl(appWidgetId, info, boundWidget, addFlowHandler, 0);
    }

    void addAppWidgetImpl(int appWidgetId, ItemInfo info,
            AppWidgetHostView boundWidget, WidgetAddFlowHandler addFlowHandler, int delay) {
        if (!addFlowHandler.startConfigActivity(this, appWidgetId, info,
                REQUEST_CREATE_APPWIDGET)) {
            // If the configuration flow was not started, add the widget

            // Exit spring loaded mode if necessary after adding the widget
            Runnable onComplete = MULTI_SELECT_EDIT_MODE.get() ? null
                    : () -> mStateManager.goToState(NORMAL, SPRING_LOADED_EXIT_DELAY);
            completeAddAppWidget(appWidgetId, info, boundWidget,
                    addFlowHandler.getProviderInfo(this));
            mWorkspace.removeExtraEmptyScreenDelayed(delay, false, onComplete);
        }
    }

    public void addPendingItem(PendingAddItemInfo info, int container, int screenId,
            int[] cell, int spanX, int spanY) {
        if (cell == null) {
            CellPos modelPos = getCellPosMapper().mapPresenterToModel(0, 0, screenId, container);
            info.screenId = modelPos.screenId;
        } else {
            CellPos modelPos = getCellPosMapper().mapPresenterToModel(
                    cell[0],  cell[1], screenId, container);
            info.screenId = modelPos.screenId;
            info.cellX = modelPos.cellX;
            info.cellY = modelPos.cellY;
        }
        info.container = container;
        info.spanX = spanX;
        info.spanY = spanY;

        if (info instanceof PendingAddWidgetInfo) {
            addAppWidgetFromDrop((PendingAddWidgetInfo) info);
        } else { // info can only be PendingAddShortcutInfo
            processShortcutFromDrop((PendingAddShortcutInfo) info);
        }
    }

    /**
     * Process a shortcut drop.
     */
    private void processShortcutFromDrop(PendingAddShortcutInfo info) {
        Intent intent = new Intent(Intent.ACTION_CREATE_SHORTCUT).setComponent(info.componentName);
        setWaitingForResult(PendingRequestArgs.forIntent(REQUEST_CREATE_SHORTCUT, intent, info));
        TestLogging.recordEvent(TestProtocol.SEQUENCE_MAIN, "start: processShortcutFromDrop");
        if (!info.getActivityInfo(this).startConfigActivity(this, REQUEST_CREATE_SHORTCUT)) {
            handleActivityResult(REQUEST_CREATE_SHORTCUT, RESULT_CANCELED, null);
        }
    }

    /**
     * Process a widget drop.
     */
    private void addAppWidgetFromDrop(PendingAddWidgetInfo info) {
        AppWidgetHostView hostView = info.boundWidget;
        final int appWidgetId;
        WidgetAddFlowHandler addFlowHandler = info.getHandler();
        if (hostView != null) {
            // In the case where we've prebound the widget, we remove it from the DragLayer
            if (LOGD) {
                Log.d(TAG, "Removing widget view from drag layer and setting boundWidget to null");
            }
            getDragLayer().removeView(hostView);

            appWidgetId = hostView.getAppWidgetId();
            addAppWidgetFromDropImpl(appWidgetId, info, hostView, addFlowHandler);

            // Clear the boundWidget so that it doesn't get destroyed.
            info.boundWidget = null;
        } else {
            // In this case, we either need to start an activity to get permission to bind
            // the widget, or we need to start an activity to configure the widget, or both.
            if (info.itemType == LauncherSettings.Favorites.ITEM_TYPE_CUSTOM_APPWIDGET) {
                appWidgetId = CustomWidgetManager.INSTANCE.get(this)
                        .allocateCustomAppWidgetId(info.componentName);
            } else {
                appWidgetId = getAppWidgetHolder().allocateAppWidgetId();
            }
            Bundle options = info.bindOptions;

            boolean success = mAppWidgetManager.bindAppWidgetIdIfAllowed(
                    appWidgetId, info.info, options);
            if (success) {
                addAppWidgetFromDropImpl(appWidgetId, info, null, addFlowHandler);
            } else {
                addFlowHandler.startBindFlow(this, appWidgetId, info, REQUEST_BIND_APPWIDGET);
            }
        }
    }

    /**
     * Creates and adds new folder to CellLayout
     */
    public FolderIcon addFolder(CellLayout layout, int container, final int screenId, int cellX,
            int cellY) {
        final FolderInfo folderInfo = new FolderInfo();

        // Update the model
        getModelWriter().addItemToDatabase(folderInfo, container, screenId, cellX, cellY);

        // Create the view
        FolderIcon newFolder = FolderIcon.inflateFolderAndIcon(R.layout.folder_icon, this, layout,
                folderInfo);
        mWorkspace.addInScreen(newFolder, folderInfo);
        // Force measure the new folder icon
        CellLayout parent = mWorkspace.getParentCellLayoutForView(newFolder);
        parent.getShortcutsAndWidgets().measureChild(newFolder);
        return newFolder;
    }

    @Override
    public Rect getFolderBoundingBox() {
        // We need to bound the folder to the currently visible workspace area
        return getWorkspace().getPageAreaRelativeToDragLayer();
    }

    @Override
    public void updateOpenFolderPosition(int[] inOutPosition, Rect bounds, int width, int height) {
        int left = inOutPosition[0];
        int top = inOutPosition[1];
        DeviceProfile grid = getDeviceProfile();
        int distFromEdgeOfScreen = getWorkspace().getPaddingLeft();
        if (grid.isPhone && (grid.availableWidthPx - width) < 4 * distFromEdgeOfScreen) {
            // Center the folder if it is very close to being centered anyway, by virtue of
            // filling the majority of the viewport. ie. remove it from the uncanny valley
            // of centeredness.
            left = (grid.availableWidthPx - width) / 2;
        } else if (width >= bounds.width()) {
            // If the folder doesn't fit within the bounds, center it about the desired bounds
            left = bounds.left + (bounds.width() - width) / 2;
        }
        if (height >= bounds.height()) {
            // Folder height is greater than page height, center on page
            top = bounds.top + (bounds.height() - height) / 2;
        } else {
            // Folder height is less than page height, so bound it to the absolute open folder
            // bounds if necessary
            Rect folderBounds = grid.getAbsoluteOpenFolderBounds();
            left = Math.max(folderBounds.left, Math.min(left, folderBounds.right - width));
            top = Math.max(folderBounds.top, Math.min(top, folderBounds.bottom - height));
        }
        inOutPosition[0] = left;
        inOutPosition[1] = top;
    }

    /**
     * Unbinds the view for the specified item, and removes the item and all its children.
     *
     * @param v the view being removed.
     * @param itemInfo the {@link ItemInfo} for this view.
     * @param deleteFromDb whether or not to delete this item from the db.
     */
    public boolean removeItem(View v, final ItemInfo itemInfo, boolean deleteFromDb) {
        return removeItem(v, itemInfo, deleteFromDb, null);
    }

    /**
     * Unbinds the view for the specified item, and removes the item and all its children.
     *
     * @param v the view being removed.
     * @param itemInfo the {@link ItemInfo} for this view.
     * @param deleteFromDb whether or not to delete this item from the db.
     * @param reason the resaon for removal.
     */
    public boolean removeItem(View v, final ItemInfo itemInfo, boolean deleteFromDb,
            @Nullable final String reason) {
        if (itemInfo instanceof WorkspaceItemInfo) {
            // Remove the shortcut from the folder before removing it from launcher
            View folderIcon = mWorkspace.getHomescreenIconByItemId(itemInfo.container);
            if (folderIcon instanceof FolderIcon) {
                ((FolderInfo) folderIcon.getTag()).remove((WorkspaceItemInfo) itemInfo, true);
            } else {
                mWorkspace.removeWorkspaceItem(v);
            }
            if (deleteFromDb) {
                getModelWriter().deleteItemFromDatabase(itemInfo, reason);
            }
        } else if (itemInfo instanceof FolderInfo) {
            final FolderInfo folderInfo = (FolderInfo) itemInfo;
            if (v instanceof FolderIcon) {
                ((FolderIcon) v).removeListeners();
            }
            mWorkspace.removeWorkspaceItem(v);
            if (deleteFromDb) {
                getModelWriter().deleteFolderAndContentsFromDatabase(folderInfo);
            }
        } else if (itemInfo instanceof LauncherAppWidgetInfo) {
            final LauncherAppWidgetInfo widgetInfo = (LauncherAppWidgetInfo) itemInfo;
            mWorkspace.removeWorkspaceItem(v);
            if (deleteFromDb) {
                getModelWriter().deleteWidgetInfo(widgetInfo, getAppWidgetHolder(), reason);
            }
        } else {
            return false;
        }
        return true;
    }

    @Override
    public boolean dispatchKeyEvent(KeyEvent event) {
        TestLogging.recordKeyEvent(TestProtocol.SEQUENCE_MAIN, "Key event", event);
        return (event.getKeyCode() == KeyEvent.KEYCODE_HOME) || super.dispatchKeyEvent(event);
    }

    @Override
    public boolean dispatchTouchEvent(MotionEvent ev) {
        switch (ev.getAction()) {
            case MotionEvent.ACTION_DOWN:
                mTouchInProgress = true;
                break;
            case MotionEvent.ACTION_UP:
                mLastTouchUpTime = SystemClock.uptimeMillis();
                // Follow through
            case MotionEvent.ACTION_CANCEL:
                mTouchInProgress = false;
                break;
        }
        TestLogging.recordMotionEvent(TestProtocol.SEQUENCE_MAIN, "Touch event", ev);
        return super.dispatchTouchEvent(ev);
    }

    @Override
    @TargetApi(Build.VERSION_CODES.UPSIDE_DOWN_CAKE)
    public void onBackPressed() {
        getOnBackAnimationCallback().onBackInvoked();
    }

    protected void onStateBack() {
        mStateManager.getState().onBackPressed(this);
    }

    protected void onScreenOnChanged(boolean isOn) {
        // Reset AllApps to its initial state only if we are not in the middle of
        // processing a multi-step drop
        if (!isOn && mPendingRequestArgs == null) {
            if (!isInState(NORMAL)) {
                onUiChangedWhileSleeping();
            }
            mStateManager.goToState(NORMAL);
        }
    }

    @Override
    public RunnableList startActivitySafely(View v, Intent intent, ItemInfo item) {
        if (!hasBeenResumed()) {
            RunnableList result = new RunnableList();
            // Workaround an issue where the WM launch animation is clobbered when finishing the
            // recents animation into launcher. Defer launching the activity until Launcher is
            // next resumed.
            addEventCallback(EVENT_RESUMED, () -> {
                RunnableList actualResult = startActivitySafely(v, intent, item);
                if (actualResult != null) {
                    actualResult.add(result::executeAllAndDestroy);
                } else {
                    result.executeAllAndDestroy();
                }
            });
            if (mOnDeferredActivityLaunchCallback != null) {
                mOnDeferredActivityLaunchCallback.run();
                mOnDeferredActivityLaunchCallback = null;
            }
            return result;
        }

        RunnableList result = super.startActivitySafely(v, intent, item);
        if (result != null && v instanceof BubbleTextView) {
            // This is set to the view that launched the activity that navigated the user away
            // from launcher. Since there is no callback for when the activity has finished
            // launching, enable the press state and keep this reference to reset the press
            // state when we return to launcher.
            BubbleTextView btv = (BubbleTextView) v;
            btv.setStayPressed(true);
            result.add(() -> btv.setStayPressed(false));
        }
        return result;
    }

    boolean isHotseatLayout(View layout) {
        // TODO: Remove this method
        return mHotseat != null && (layout == mHotseat);
    }

    @Override
    public void onTrimMemory(int level) {
        super.onTrimMemory(level);
        if (level >= ComponentCallbacks2.TRIM_MEMORY_UI_HIDDEN) {
            // The widget preview db can result in holding onto over
            // 3MB of memory for caching which isn't necessary.
            SQLiteDatabase.releaseMemory();

            // This clears all widget bitmaps from the widget tray
            // TODO(hyunyoungs)
        }
    }

    @Override
    public boolean dispatchPopulateAccessibilityEvent(AccessibilityEvent event) {
        final boolean result = super.dispatchPopulateAccessibilityEvent(event);
        final List<CharSequence> text = event.getText();
        text.clear();
        // Populate event with a fake title based on the current state.
        // TODO: When can workspace be null?
        text.add(mWorkspace == null
                ? getString(R.string.home_screen)
                : mStateManager.getState().getDescription(this));
        return result;
    }

    @Override
    public IntSet getPagesToBindSynchronously(IntArray orderedScreenIds) {
        return mModelCallbacks.getPagesToBindSynchronously(orderedScreenIds);
    }

    @Override
    public void startBinding() {
        mModelCallbacks.startBinding();
    }

    @Override
    public void setIsFirstPagePinnedItemEnabled(boolean isFirstPagePinnedItemEnabled) {
        mModelCallbacks.setIsFirstPagePinnedItemEnabled(isFirstPagePinnedItemEnabled);
    }

    @Override
    public void bindScreens(IntArray orderedScreenIds) {
        mModelCallbacks.bindScreens(orderedScreenIds);
    }

    /**
     * Remove odd number because they are already included when isTwoPanels and add the pair screen
     * if not present.
     */
    private IntArray filterTwoPanelScreenIds(IntArray orderedScreenIds) {
        IntSet screenIds = IntSet.wrap(orderedScreenIds);
        orderedScreenIds.forEach(screenId -> {
            if (screenId % 2 == 1) {
                screenIds.remove(screenId);
                // In case the pair is not added, add it
                if (!mWorkspace.containsScreenId(screenId - 1)) {
                    screenIds.add(screenId - 1);
                }
            }
        });
        return screenIds.getArray();
    }

    @Override
    public void preAddApps() {
        mModelCallbacks.preAddApps();
    }

    @Override
    public void bindAppsAdded(IntArray newScreens, ArrayList<ItemInfo> addNotAnimated,
            ArrayList<ItemInfo> addAnimated) {
        mModelCallbacks.bindAppsAdded(newScreens, addNotAnimated, addAnimated);
    }

    /**
     * Bind the items start-end from the list.
     *
     * Implementation of the method from LauncherModel.Callbacks.
     */
    @Override
    public void bindItems(final List<ItemInfo> items, final boolean forceAnimateIcons) {
        bindItems(items, forceAnimateIcons, /* focusFirstItemForAccessibility= */ false);
    }


    /**
     * Bind the items start-end from the list.
     *
     * Implementation of the method from LauncherModel.Callbacks.
     *
     * @param focusFirstItemForAccessibility true iff the first item to be added to the workspace
     *                                       should be focused for accessibility.
     */
    public void bindItems(
            final List<ItemInfo> items,
            final boolean forceAnimateIcons,
            final boolean focusFirstItemForAccessibility) {
        // Get the list of added items and intersect them with the set of items here
        final Collection<Animator> bounceAnims = new ArrayList<>();
        boolean canAnimatePageChange = canAnimatePageChange();
        Workspace<?> workspace = mWorkspace;
        int newItemsScreenId = -1;
        int end = items.size();
        View newView = null;
        for (int i = 0; i < end; i++) {
            final ItemInfo item = items.get(i);

            // Short circuit if we are loading dock items for a configuration which has no dock
            if (item.container == LauncherSettings.Favorites.CONTAINER_HOTSEAT &&
                    mHotseat == null) {
                continue;
            }

            final View view;
            switch (item.itemType) {
                case LauncherSettings.Favorites.ITEM_TYPE_APPLICATION:
                case LauncherSettings.Favorites.ITEM_TYPE_DEEP_SHORTCUT: {
                    WorkspaceItemInfo info = (WorkspaceItemInfo) item;
                    view = createShortcut(info);
                    break;
                }
                case LauncherSettings.Favorites.ITEM_TYPE_FOLDER: {
                    view = FolderIcon.inflateFolderAndIcon(R.layout.folder_icon, this,
                            (ViewGroup) workspace.getChildAt(workspace.getCurrentPage()),
                            (FolderInfo) item);
                    break;
                }
                case LauncherSettings.Favorites.ITEM_TYPE_APP_PAIR: {
                    view = AppPairIcon.inflateIcon(R.layout.app_pair_icon, this,
                            (ViewGroup) workspace.getChildAt(workspace.getCurrentPage()),
                            (FolderInfo) item);
                    break;
                }
                case LauncherSettings.Favorites.ITEM_TYPE_APPWIDGET:
                case LauncherSettings.Favorites.ITEM_TYPE_CUSTOM_APPWIDGET: {
                    view = inflateAppWidget((LauncherAppWidgetInfo) item);
                    if (view == null) {
                        continue;
                    }
                    break;
                }
                default:
                    throw new RuntimeException("Invalid Item Type");
            }

            /*
             * Remove colliding items.
             */
            CellPos presenterPos = getCellPosMapper().mapModelToPresenter(item);
            if (item.container == CONTAINER_DESKTOP) {
                CellLayout cl = mWorkspace.getScreenWithId(presenterPos.screenId);
                if (cl != null && cl.isOccupied(presenterPos.cellX, presenterPos.cellY)) {
                    View v = cl.getChildAt(presenterPos.cellX, presenterPos.cellY);
                    if (v == null) {
                        Log.e(TAG, "bindItems failed when removing colliding item=" + item);
                    }
                    Object tag = v.getTag();
                    String desc = "Collision while binding workspace item: " + item
                            + ". Collides with " + tag;
                    if (FeatureFlags.IS_STUDIO_BUILD) {
                        throw (new RuntimeException(desc));
                    } else {
                        getModelWriter().deleteItemFromDatabase(item, desc);
                        continue;
                    }
                }
            }
            workspace.addInScreenFromBind(view, item);
            if (forceAnimateIcons) {
                // Animate all the applications up now
                view.setAlpha(0f);
                view.setScaleX(0f);
                view.setScaleY(0f);
                bounceAnims.add(createNewAppBounceAnimation(view, i));
                newItemsScreenId = presenterPos.screenId;
            }

            if (newView == null) {
                newView = view;
            }
        }

        View viewToFocus = newView;
        // Animate to the correct pager
        if (forceAnimateIcons && newItemsScreenId > -1) {
            AnimatorSet anim = new AnimatorSet();
            anim.playTogether(bounceAnims);
            if (focusFirstItemForAccessibility && viewToFocus != null) {
                anim.addListener(new AnimatorListenerAdapter() {
                    @Override
                    public void onAnimationEnd(Animator animation) {
                        viewToFocus.sendAccessibilityEvent(AccessibilityEvent.TYPE_VIEW_FOCUSED);
                    }
                });
            }

            int currentScreenId = mWorkspace.getScreenIdForPageIndex(mWorkspace.getNextPage());
            final int newScreenIndex = mWorkspace.getPageIndexForScreenId(newItemsScreenId);
            final Runnable startBounceAnimRunnable = anim::start;

            if (canAnimatePageChange && newItemsScreenId != currentScreenId) {
                // We post the animation slightly delayed to prevent slowdowns
                // when we are loading right after we return to launcher.
                mWorkspace.postDelayed(new Runnable() {
                    public void run() {
                        if (mWorkspace != null) {
                            closeOpenViews(false);

                            mWorkspace.snapToPage(newScreenIndex);
                            mWorkspace.postDelayed(startBounceAnimRunnable,
                                    NEW_APPS_ANIMATION_DELAY);
                        }
                    }
                }, NEW_APPS_PAGE_MOVE_DELAY);
            } else {
                mWorkspace.postDelayed(startBounceAnimRunnable, NEW_APPS_ANIMATION_DELAY);
            }
        } else if (focusFirstItemForAccessibility && viewToFocus != null) {
            viewToFocus.sendAccessibilityEvent(AccessibilityEvent.TYPE_VIEW_FOCUSED);
        }
        workspace.requestLayout();
    }

    /**
     * Add the views for a widget to the workspace.
     */
    public void bindAppWidget(LauncherAppWidgetInfo item) {
        View view = inflateAppWidget(item);
        if (view != null) {
            mWorkspace.addInScreen(view, item);
            mWorkspace.requestLayout();
        }
    }

    private View inflateAppWidget(LauncherAppWidgetInfo item) {
        if (item.hasOptionFlag(LauncherAppWidgetInfo.OPTION_SEARCH_WIDGET)) {
            item.providerName = QsbContainerView.getSearchComponentName(this);
            if (item.providerName == null) {
                getModelWriter().deleteItemFromDatabase(item,
                        "search widget removed because search component cannot be found");
                return null;
            }
        }
        final AppWidgetHostView view;
        if (mIsSafeModeEnabled) {
            view = new PendingAppWidgetHostView(this, item, mIconCache, true);
            prepareAppWidget(view, item);
            return view;
        }

        TraceHelper.INSTANCE.beginSection("BIND_WIDGET_id=" + item.appWidgetId);

        try {
            final LauncherAppWidgetProviderInfo appWidgetInfo;
            String removalReason = "";

            if (item.hasRestoreFlag(LauncherAppWidgetInfo.FLAG_PROVIDER_NOT_READY)) {
                // If the provider is not ready, bind as a pending widget.
                appWidgetInfo = null;
                removalReason = "the provider isn't ready.";
            } else if (item.hasRestoreFlag(LauncherAppWidgetInfo.FLAG_ID_NOT_VALID)) {
                // The widget id is not valid. Try to find the widget based on the provider info.
                appWidgetInfo = mAppWidgetManager.findProvider(item.providerName, item.user);
                if (appWidgetInfo == null) {
                    if (WidgetsModel.GO_DISABLE_WIDGETS) {
                        removalReason = "widgets are disabled on go device.";
                    } else {
                        removalReason =
                                "WidgetManagerHelper cannot find a provider from provider info.";
                    }
                }
            } else {
                appWidgetInfo = mAppWidgetManager.getLauncherAppWidgetInfo(item.appWidgetId,
                        item.getTargetComponent());
                if (appWidgetInfo == null) {
                    if (item.appWidgetId <= CUSTOM_WIDGET_ID) {
                        removalReason =
                                "CustomWidgetManager cannot find provider from that widget id.";
                    } else {
                        removalReason = "AppWidgetManager cannot find provider for that widget id."
                                + " It could be because AppWidgetService is not available, or the"
                                + " appWidgetId has not been bound to a the provider yet, or you"
                                + " don't have access to that appWidgetId.";
                    }
                }
            }

            // If the provider is ready, but the width is not yet restored, try to restore it.
            if (!item.hasRestoreFlag(LauncherAppWidgetInfo.FLAG_PROVIDER_NOT_READY)
                    && (item.restoreStatus != LauncherAppWidgetInfo.RESTORE_COMPLETED)) {
                if (appWidgetInfo == null) {
                    getModelWriter().deleteItemFromDatabase(item,
                            "Removing restored widget: id=" + item.appWidgetId
                            + " belongs to component " + item.providerName + " user " + item.user
                            + ", as the provider is null and " + removalReason);
                    return null;
                }

                // If we do not have a valid id, try to bind an id.
                if (item.hasRestoreFlag(LauncherAppWidgetInfo.FLAG_ID_NOT_VALID)) {
                    if (!item.hasRestoreFlag(LauncherAppWidgetInfo.FLAG_ID_ALLOCATED)) {
                        // Id has not been allocated yet. Allocate a new id.
                        item.appWidgetId = mAppWidgetHolder.allocateAppWidgetId();
                        item.restoreStatus |= LauncherAppWidgetInfo.FLAG_ID_ALLOCATED;

                        // Also try to bind the widget. If the bind fails, the user will be shown
                        // a click to setup UI, which will ask for the bind permission.
                        PendingAddWidgetInfo pendingInfo =
                                new PendingAddWidgetInfo(appWidgetInfo, item.sourceContainer);
                        pendingInfo.spanX = item.spanX;
                        pendingInfo.spanY = item.spanY;
                        pendingInfo.minSpanX = item.minSpanX;
                        pendingInfo.minSpanY = item.minSpanY;
                        Bundle options = pendingInfo.getDefaultSizeOptions(this);

                        boolean isDirectConfig =
                                item.hasRestoreFlag(LauncherAppWidgetInfo.FLAG_DIRECT_CONFIG);
                        if (isDirectConfig && item.bindOptions != null) {
                            Bundle newOptions = item.bindOptions.getExtras();
                            if (options != null) {
                                newOptions.putAll(options);
                            }
                            options = newOptions;
                        }
                        boolean success = mAppWidgetManager.bindAppWidgetIdIfAllowed(
                                item.appWidgetId, appWidgetInfo, options);

                        // We tried to bind once. If we were not able to bind, we would need to
                        // go through the permission dialog, which means we cannot skip the config
                        // activity.
                        item.bindOptions = null;
                        item.restoreStatus &= ~LauncherAppWidgetInfo.FLAG_DIRECT_CONFIG;

                        // Bind succeeded
                        if (success) {
                            // If the widget has a configure activity, it is still needs to set it
                            // up, otherwise the widget is ready to go.
                            item.restoreStatus = (appWidgetInfo.configure == null) || isDirectConfig
                                    ? LauncherAppWidgetInfo.RESTORE_COMPLETED
                                    : LauncherAppWidgetInfo.FLAG_UI_NOT_READY;
                        }

                        getModelWriter().updateItemInDatabase(item);
                    }
                } else if (item.hasRestoreFlag(LauncherAppWidgetInfo.FLAG_UI_NOT_READY)
                        && (appWidgetInfo.configure == null)) {
                    // The widget was marked as UI not ready, but there is no configure activity to
                    // update the UI.
                    item.restoreStatus = LauncherAppWidgetInfo.RESTORE_COMPLETED;
                    getModelWriter().updateItemInDatabase(item);
                }
                else if (item.hasRestoreFlag(LauncherAppWidgetInfo.FLAG_UI_NOT_READY)
                        && appWidgetInfo.configure != null) {
                    if (mAppWidgetManager.isAppWidgetRestored(item.appWidgetId)) {
                        item.restoreStatus = LauncherAppWidgetInfo.RESTORE_COMPLETED;
                        getModelWriter().updateItemInDatabase(item);
                    }
                }
            }

            if (item.restoreStatus == LauncherAppWidgetInfo.RESTORE_COMPLETED) {
                // Verify that we own the widget
                if (appWidgetInfo == null) {
                    FileLog.e(TAG, "Removing invalid widget: id=" + item.appWidgetId);
                    getModelWriter().deleteWidgetInfo(item, getAppWidgetHolder(), removalReason);
                    return null;
                }

                item.minSpanX = appWidgetInfo.minSpanX;
                item.minSpanY = appWidgetInfo.minSpanY;
                view = mAppWidgetHolder.createView(this, item.appWidgetId, appWidgetInfo);
            } else if (!item.hasRestoreFlag(LauncherAppWidgetInfo.FLAG_ID_NOT_VALID)
                    && appWidgetInfo != null) {
                mAppWidgetHolder.addPendingView(item.appWidgetId,
                        new PendingAppWidgetHostView(this, item, mIconCache, false));
                view = mAppWidgetHolder.createView(this, item.appWidgetId, appWidgetInfo);
            } else {
                view = new PendingAppWidgetHostView(this, item, mIconCache, false);
            }
            prepareAppWidget(view, item);
        } finally {
            TraceHelper.INSTANCE.endSection();
        }

        return view;
    }

    /**
     * Restores a pending widget.
     *
     * @param appWidgetId The app widget id
     */
    private LauncherAppWidgetInfo completeRestoreAppWidget(int appWidgetId, int finalRestoreFlag) {
        LauncherAppWidgetHostView view = mWorkspace.getWidgetForAppWidgetId(appWidgetId);
        if ((view == null) || !(view instanceof PendingAppWidgetHostView)) {
            Log.e(TAG, "Widget update called, when the widget no longer exists.");
            return null;
        }

        LauncherAppWidgetInfo info = (LauncherAppWidgetInfo) view.getTag();
        info.restoreStatus = finalRestoreFlag;
        if (info.restoreStatus == LauncherAppWidgetInfo.RESTORE_COMPLETED) {
            info.pendingItemInfo = null;
        }

        if (((PendingAppWidgetHostView) view).isReinflateIfNeeded()) {
            view.reInflate();
        }

        getModelWriter().updateItemInDatabase(info);
        return info;
    }

    public void clearPendingExecutor(ViewOnDrawExecutor executor) {
        if (mModelCallbacks.getPendingExecutor() == executor) {
            mModelCallbacks.setPendingExecutor(null);
        }
    }

    /**
     * Call back when ModelCallbacks finish binding the Launcher data.
     */
    @TargetApi(Build.VERSION_CODES.S)
    public void bindComplete(int workspaceItemCount, boolean isBindSync) {
        if (mOnInitialBindListener != null) {
            getRootView().getViewTreeObserver().removeOnPreDrawListener(mOnInitialBindListener);
            mOnInitialBindListener = null;
        }
        if (!isBindSync) {
            mStartupLatencyLogger
                    .logCardinality(workspaceItemCount)
                    .logEnd(LauncherLatencyEvent.LAUNCHER_LATENCY_STARTUP_WORKSPACE_LOADER_ASYNC);
        }
        MAIN_EXECUTOR.getHandler().postAtFrontOfQueue(() -> {
            mStartupLatencyLogger
                    .logEnd(LAUNCHER_LATENCY_STARTUP_TOTAL_DURATION)
                    .log()
                    .reset();
            if (mIsColdStartupAfterReboot) {
                Trace.endAsyncSection(COLD_STARTUP_TRACE_METHOD_NAME,
                        COLD_STARTUP_TRACE_COOKIE);
            }
        });
    }

    @Override
    public void onInitialBindComplete(IntSet boundPages, RunnableList pendingTasks,
            int workspaceItemCount, boolean isBindSync) {
        mModelCallbacks.onInitialBindComplete(boundPages, pendingTasks, workspaceItemCount,
                isBindSync);
    }

    /**
     * Callback saying that there aren't any more items to bind.
     * <p>
     * Implementation of the method from LauncherModel.Callbacks.
     */
    public void finishBindingItems(IntSet pagesBoundFirst) {
        mModelCallbacks.finishBindingItems(pagesBoundFirst);
    }

    private boolean canAnimatePageChange() {
        if (mDragController.isDragging()) {
            return false;
        } else {
            return (SystemClock.uptimeMillis() - mLastTouchUpTime)
                    > (NEW_APPS_ANIMATION_INACTIVE_TIMEOUT_SECONDS * 1000);
        }
    }

    /**
     * Similar to {@link #getFirstMatch} but optimized to finding a suitable view for the app close
     * animation.
     *
     * @param preferredItemId The id of the preferred item to match to if it exists.
     * @param packageName The package name of the app to match.
     * @param user The user of the app to match.
     * @param supportsAllAppsState If true and we are in All Apps state, looks for view in All Apps.
     *                             Else we only looks on the workspace.
     */
    public @Nullable View getFirstMatchForAppClose(int preferredItemId, String packageName,
            UserHandle user, boolean supportsAllAppsState) {
        final Predicate<ItemInfo> preferredItem = info ->
                info != null && info.id == preferredItemId;
        final Predicate<ItemInfo> packageAndUserAndApp = info ->
                info != null
                        && info.itemType == ITEM_TYPE_APPLICATION
                        && info.user.equals(user)
                        && info.getTargetComponent() != null
                        && TextUtils.equals(info.getTargetComponent().getPackageName(),
                        packageName);

        if (supportsAllAppsState && isInState(LauncherState.ALL_APPS)) {
            AllAppsRecyclerView activeRecyclerView = mAppsView.getActiveRecyclerView();
            View v = getFirstMatch(Collections.singletonList(activeRecyclerView),
                    preferredItem, packageAndUserAndApp);

            if (v != null && activeRecyclerView.computeVerticalScrollOffset() > 0) {
                RectF locationBounds = new RectF();
                FloatingIconView.getLocationBoundsForView(this, v, false, locationBounds,
                        new Rect());
                if (locationBounds.top < mAppsView.getHeaderBottom()) {
                    // Icon is covered by scrim, return null to play fallback animation.
                    return null;
                }
            }

            return v;
        }

        // Look for the item inside the folder at the current page
        Folder folder = Folder.getOpen(this);
        if (folder != null) {
            View v = getFirstMatch(Collections.singletonList(
                    folder.getContent().getCurrentCellLayout().getShortcutsAndWidgets()),
                    preferredItem,
                    packageAndUserAndApp);
            if (v == null) {
                folder.close(isStarted() && !isForceInvisible());
            } else {
                return v;
            }
        }

        List<ViewGroup> containers = new ArrayList<>(mWorkspace.getPanelCount() + 1);
        containers.add(mWorkspace.getHotseat().getShortcutsAndWidgets());
        mWorkspace.forEachVisiblePage(page
                -> containers.add(((CellLayout) page).getShortcutsAndWidgets()));

        // Order: Preferred item by itself or in folder, then by matching package/user
        return getFirstMatch(containers, preferredItem, forFolderMatch(preferredItem),
                packageAndUserAndApp, forFolderMatch(packageAndUserAndApp));
    }

    /**
     * Finds the first view matching the ordered operators across the given viewgroups in order.
     * @param containers List of ViewGroups to scan, in order of preference.
     * @param operators List of operators, in order starting from best matching operator.
     */
    @Nullable
    private static View getFirstMatch(Iterable<ViewGroup> containers,
            final Predicate<ItemInfo>... operators) {
        for (Predicate<ItemInfo> operator : operators) {
            for (ViewGroup container : containers) {
                View match = mapOverViewGroup(container, operator);
                if (match != null) {
                    return match;
                }
            }
        }
        return null;
    }

    /**
     * Returns the first view matching the operator in the given ViewGroups, or null if none.
     * Forward iteration matters.
     */
    @Nullable
    private static View mapOverViewGroup(ViewGroup container, Predicate<ItemInfo> op) {
        final int itemCount = container.getChildCount();
        for (int itemIdx = 0; itemIdx < itemCount; itemIdx++) {
            View item = container.getChildAt(itemIdx);
            if (op.test((ItemInfo) item.getTag())) {
                return item;
            }
        }
        return null;
    }

    private ValueAnimator createNewAppBounceAnimation(View v, int i) {
        ValueAnimator bounceAnim = new PropertyListBuilder().alpha(1).scale(1).build(v)
                .setDuration(ItemInstallQueue.NEW_SHORTCUT_BOUNCE_DURATION);
        bounceAnim.setStartDelay(i * ItemInstallQueue.NEW_SHORTCUT_STAGGER_DELAY);
        bounceAnim.setInterpolator(new OvershootInterpolator(BOUNCE_ANIMATION_TENSION));
        return bounceAnim;
    }

    private void announceForAccessibility(@StringRes int stringResId) {
        getDragLayer().announceForAccessibility(getString(stringResId));
    }

    /**
     * Informs us that the overlay (-1 screen, typically), has either become visible or invisible.
     */
    public void onOverlayVisibilityChanged(boolean visible) {
        getStatsLogManager().logger()
                .withSrcState(LAUNCHER_STATE_HOME)
                .withDstState(LAUNCHER_STATE_HOME)
                .withContainerInfo(LauncherAtom.ContainerInfo.newBuilder()
                        .setWorkspace(WorkspaceContainer.newBuilder()
                                .setPageIndex(visible ? 0 : -1))
                        .build())
                .log(visible ? LAUNCHER_SWIPELEFT : LAUNCHER_SWIPERIGHT);
    }

    /**
     * Informs us that the page transition has ended, so that we can react to the newly selected
     * page if we want to.
     */
    public void onPageEndTransition() {}

    /**
     * See {@code LauncherBindingDelegate}
     */
    @Override
    @TargetApi(Build.VERSION_CODES.S)
    @UiThread
    public void bindAllApplications(AppInfo[] apps, int flags,
            Map<PackageUserKey, Integer> packageUserKeytoUidMap) {
        mModelCallbacks.bindAllApplications(apps, flags, packageUserKeytoUidMap);
        if (Utilities.ATLEAST_S) {
            Trace.endAsyncSection(DISPLAY_ALL_APPS_TRACE_METHOD_NAME,
                    DISPLAY_ALL_APPS_TRACE_COOKIE);
        }
    }

    /**
     * See {@code LauncherBindingDelegate}
     */
    @Override
    public void bindDeepShortcutMap(HashMap<ComponentKey, Integer> deepShortcutMapCopy) {
        mModelCallbacks.bindDeepShortcutMap(deepShortcutMapCopy);
    }

    @Override
    public void bindIncrementalDownloadProgressUpdated(AppInfo app) {
        mModelCallbacks.bindIncrementalDownloadProgressUpdated(app);
    }

    @Override
    public void bindWidgetsRestored(ArrayList<LauncherAppWidgetInfo> widgets) {
        mModelCallbacks.bindWidgetsRestored(widgets);
    }

    /**
     * See {@code LauncherBindingDelegate}
     */
    @Override
    public void bindWorkspaceItemsChanged(List<WorkspaceItemInfo> updated) {
        mModelCallbacks.bindWorkspaceItemsChanged(updated);
    }

    /**
     * See {@code LauncherBindingDelegate}
     */
    @Override
    public void bindRestoreItemsChange(HashSet<ItemInfo> updates) {
        mModelCallbacks.bindRestoreItemsChange(updates);
    }

    /**
     * See {@code LauncherBindingDelegate}
     */
    @Override
    public void bindWorkspaceComponentsRemoved(Predicate<ItemInfo> matcher) {
        mModelCallbacks.bindWorkspaceComponentsRemoved(matcher);
    }

    /**
     * See {@code LauncherBindingDelegate}
     */
    @Override
    public void bindAllWidgets(final List<WidgetsListBaseEntry> allWidgets) {
        mModelCallbacks.bindAllWidgets(allWidgets);
    }

    @Override
    public void bindSmartspaceWidget() {
        mModelCallbacks.bindSmartspaceWidget();
    }

    @Override
    public void bindStringCache(StringCache cache) {
        mModelCallbacks.bindStringCache(cache);
    }

    /**
     * @param packageUser if null, refreshes all widgets and shortcuts, otherwise only
     *                    refreshes the widgets and shortcuts associated with the given package/user
     */
    public void refreshAndBindWidgetsForPackageUser(@Nullable PackageUserKey packageUser) {
        mModel.refreshAndBindWidgetsAndShortcuts(packageUser);
    }

    /**
     * $ adb shell dumpsys activity com.android.launcher3.Launcher [--all]
     */
    @Override
    public void dump(String prefix, FileDescriptor fd, PrintWriter writer, String[] args) {
        super.dump(prefix, fd, writer, args);

        if (args.length > 0 && TextUtils.equals(args[0], "--all")) {
            writer.println(prefix + "Workspace Items");
            for (int i = 0; i < mWorkspace.getPageCount(); i++) {
                writer.println(prefix + "  Homescreen " + i);

                ViewGroup layout = ((CellLayout) mWorkspace.getPageAt(i)).getShortcutsAndWidgets();
                for (int j = 0; j < layout.getChildCount(); j++) {
                    Object tag = layout.getChildAt(j).getTag();
                    if (tag != null) {
                        writer.println(prefix + "    " + tag);
                    }
                }
            }

            writer.println(prefix + "  Hotseat");
            ViewGroup layout = mHotseat.getShortcutsAndWidgets();
            for (int j = 0; j < layout.getChildCount(); j++) {
                Object tag = layout.getChildAt(j).getTag();
                if (tag != null) {
                    writer.println(prefix + "    " + tag);
                }
            }
        }

        writer.println(prefix + "Misc:");
        dumpMisc(prefix + "\t", writer);
        writer.println(prefix + "\tmWorkspaceLoading=" + mModelCallbacks.getWorkspaceLoading());
        writer.println(prefix + "\tmPendingRequestArgs=" + mPendingRequestArgs
                + " mPendingActivityResult=" + mPendingActivityResult);
        writer.println(prefix + "\tmRotationHelper: " + mRotationHelper);
        writer.println(prefix + "\tmAppWidgetHolder.isListening: "
                + mAppWidgetHolder.isListening());

        // Extra logging for general debugging
        mDragLayer.dump(prefix, writer);
        mStateManager.dump(prefix, writer);
        mPopupDataProvider.dump(prefix, writer);
        mDeviceProfile.dump(this, prefix, writer);
        mAppsView.getAppsStore().dump(prefix, writer);

        try {
            FileLog.flushAll(writer);
        } catch (Exception e) {
            // Ignore
        }

        mModel.dumpState(prefix, fd, writer, args);
        mOverlayManager.dump(prefix, writer);
    }

    /**
     * Populates the list of shortcuts. Logic delegated to {@Link KeyboardShortcutsDelegate}.
     *
     * @param data The data list to populate with shortcuts.
     * @param menu The current menu, which may be null.
     * @param deviceId The id for the connected device the shortcuts should be provided for.
     */
    @Override
    public void onProvideKeyboardShortcuts(
            List<KeyboardShortcutGroup> data, Menu menu, int deviceId) {
        mKeyboardShortcutsDelegate.onProvideKeyboardShortcuts(data, menu, deviceId);
        super.onProvideKeyboardShortcuts(data, menu, deviceId);
    }

    /**
     * Logic delegated to {@Link KeyboardShortcutsDelegate}.
     * @param keyCode The value in event.getKeyCode().
     * @param event Description of the key event.
     */
    @Override
    public boolean onKeyShortcut(int keyCode, KeyEvent event) {
        Boolean result = mKeyboardShortcutsDelegate.onKeyShortcut(keyCode, event);
        return result != null ? result : super.onKeyShortcut(keyCode, event);
    }

    /**
     * Logic delegated to {@Link KeyboardShortcutsDelegate}.
     * @param keyCode The value in event.getKeyCode().
     * @param event Description of the key event.
     */
    @Override
    public boolean onKeyDown(int keyCode, KeyEvent event) {
        Boolean result = mKeyboardShortcutsDelegate.onKeyDown(keyCode, event);
        return result != null ? result : super.onKeyDown(keyCode, event);
    }

    /**
     * Logic delegated to {@Link KeyboardShortcutsDelegate}.
     * @param keyCode The value in event.getKeyCode().
     * @param event Description of the key event.
     */
    @Override
    public boolean onKeyUp(int keyCode, KeyEvent event) {
        Boolean result = mKeyboardShortcutsDelegate.onKeyUp(keyCode, event);
        return result != null ? result : super.onKeyUp(keyCode, event);
    }

    /**
     * Shows the default options popup
     */
    public void showDefaultOptions(float x, float y) {
        OptionsPopupView.show(this, getPopupTarget(x, y), OptionsPopupView.getOptions(this),
                false);
    }

    @Override
    public boolean canUseMultipleShadesForPopup() {
        return getTopOpenViewWithType(this, TYPE_FOLDER) == null
                && getStateManager().getState() != LauncherState.ALL_APPS;
    }

    @Override
    protected void collectStateHandlers(List<StateHandler> out) {
        out.add(getAllAppsController());
        out.add(getWorkspace());
    }

    public TouchController[] createTouchControllers() {
        return new TouchController[] {getDragController(), new AllAppsSwipeController(this)};
    }

    public void onDragLayerHierarchyChanged() {
        updateDisallowBack();
    }

    protected void addBackAnimationCallback(BackPressHandler callback) {
        mBackPressedHandlers.add(callback);
    }

    protected void removeBackAnimationCallback(BackPressHandler callback) {
        mBackPressedHandlers.remove(callback);
    }

    private void updateDisallowBack() {
        // TODO(b/304778354): remove sysprop once desktop aconfig flag supports dynamic overriding
        if (ENABLE_DESKTOP_WINDOWING || DESKTOP_MODE_SUPPORTED) {
            // Do not disable back in launcher when prototype behavior is enabled
            return;
        }
        LauncherRootView rv = getRootView();
        if (rv != null) {
            boolean isSplitSelectionEnabled = isSplitSelectionEnabled();
            boolean disableBack = getStateManager().getState() == NORMAL
                    && AbstractFloatingView.getTopOpenView(this) == null
                    && !isSplitSelectionEnabled;
            rv.setDisallowBackGesture(disableBack);
        }
    }

    /** To be overridden by subclasses */
    public boolean isSplitSelectionEnabled() {
        // Overridden
        return false;
    }

    /** Call to dismiss the intermediary split selection state. */
    public void dismissSplitSelection() {
        // Overridden; move this into ActivityContext if necessary for Taskbar
    }

    /**
     * Callback for when launcher state transition completes after user swipes to home.
     * @param finalState The final state of the transition.
     */
    public void onStateTransitionCompletedAfterSwipeToHome(LauncherState finalState) {
        // Overridden
    }

    @Override
    public void returnToHomescreen() {
        super.returnToHomescreen();
        getStateManager().goToState(LauncherState.NORMAL);
    }

    public void closeOpenViews() {
        closeOpenViews(true);
    }

    protected void closeOpenViews(boolean animate) {
        AbstractFloatingView.closeAllOpenViews(this, animate);
    }

<<<<<<< HEAD
    public Stream<SystemShortcut.Factory> getSupportedShortcuts() {
        return Stream.of(APP_INFO, PAUSE_APPS, WIDGETS, INSTALL);
    }

=======
>>>>>>> 5f635e80
    protected LauncherAccessibilityDelegate createAccessibilityDelegate() {
        return new LauncherAccessibilityDelegate(this);
    }

    /** Enables/disabled the hotseat prediction icon long press edu for testing. */
    @VisibleForTesting
    public void enableHotseatEdu(boolean enable) {}


    /**
     * Just a wrapper around the type cast to allow easier tracking of calls.
     */
    public static <T extends Launcher> T cast(ActivityContext activityContext) {
        return (T) activityContext;
    }

    public boolean supportsAdaptiveIconAnimation(View clickedView) {
        return false;
    }

    /**
     * Animates Launcher elements during a transition to the All Apps page.
     *
     * @param progress Transition progress from 0 to 1; where 0 => home and 1 => all apps.
     */
    public void onAllAppsTransition(float progress) {
        // No-Op
    }

    /**
     * Animates Launcher elements during a transition to the Widgets pages.
     *
     * @param progress Transition progress from 0 to 1; where 0 => home and 1 => widgets.
     */
    public void onWidgetsTransition(float progress) {
        float scale = Utilities.mapToRange(progress, 0f, 1f, 1f,
                mDeviceProfile.bottomSheetWorkspaceScale, EMPHASIZED);
        WORKSPACE_WIDGET_SCALE.set(getWorkspace(), scale);
        HOTSEAT_WIDGET_SCALE.set(getHotseat(), scale);
    }

    private static class NonConfigInstance {
        public Configuration config;
    }

    /** Pauses view updates that should not be run during the app launch animation. */
    public void pauseExpensiveViewUpdates() {
        // Pause page indicator animations as they lead to layer trashing.
        getWorkspace().getPageIndicator().pauseAnimations();

        getWorkspace().mapOverItems((info, view) -> {
            if (view instanceof LauncherAppWidgetHostView) {
                ((LauncherAppWidgetHostView) view).beginDeferringUpdates();
            }
            return false; // Return false to continue iterating through all the items.
        });
    }

    /** Resumes view updates at the end of the app launch animation. */
    public void resumeExpensiveViewUpdates() {
        getWorkspace().getPageIndicator().skipAnimationsToEnd();

        getWorkspace().mapOverItems((info, view) -> {
            if (view instanceof LauncherAppWidgetHostView) {
                ((LauncherAppWidgetHostView) view).endDeferringUpdates();
            }
            return false; // Return false to continue iterating through all the items.
        });
    }

    /**
     * Returns {@code true} if there are visible tasks with windowing mode set to
     * {@link android.app.WindowConfiguration#WINDOWING_MODE_FREEFORM}
     */
    public boolean areFreeformTasksVisible() {
        return false; // Base launcher does not track freeform tasks
    }

    // Getters and Setters

    public boolean isWorkspaceLocked() {
        return isWorkspaceLoading() || mPendingRequestArgs != null;
    }

    public boolean isWorkspaceLoading() {
        return mModelCallbacks.getWorkspaceLoading();
    }

    @Override
    public boolean isBindingItems() {
        return isWorkspaceLoading();
    }

    /**
     * Returns true if a touch interaction is in progress
     */
    public boolean isTouchInProgress() {
        return mTouchInProgress;
    }

    public boolean isDraggingEnabled() {
        // We prevent dragging when we are loading the workspace as it is possible to pick up a view
        // that is subsequently removed from the workspace in startBinding().
        return !isWorkspaceLoading();
    }

    public boolean isNaturalScrollingEnabled() {
        return mIsNaturalScrollingEnabled;
    }

    public void setWaitingForResult(PendingRequestArgs args) {
        mPendingRequestArgs = args;
    }

    /**
     * Call this after onCreate to set or clear overlay.
     */
    public void setLauncherOverlay(LauncherOverlay overlay) {
        mWorkspace.setLauncherOverlay(overlay);
    }

    /**
     * Persistent callback which notifies when an activity launch is deferred because the activity
     * was not yet resumed.
     */
    public void setOnDeferredActivityLaunchCallback(Runnable callback) {
        mOnDeferredActivityLaunchCallback = callback;
    }

    /**
     * Sets the next pages to bind synchronously on next bind.
     * @param pages should not be null.
     */
    public void setPagesToBindSynchronously(@NonNull IntSet pages) {
        mModelCallbacks.setPagesToBindSynchronously(pages);
    }

    @Override
    public CellPosMapper getCellPosMapper() {
        return mCellPosMapper;
    }

    public RotationHelper getRotationHelper() {
        return mRotationHelper;
    }

    public ViewGroupFocusHelper getFocusHandler() {
        return mFocusHandler;
    }

    @Override
    public StateManager<LauncherState> getStateManager() {
        return mStateManager;
    }

    @NonNull
    @Override
    public PopupDataProvider getPopupDataProvider() {
        return mPopupDataProvider;
    }

    @Override
    public DotInfo getDotInfoForItem(ItemInfo info) {
        return mPopupDataProvider.getDotInfoForItem(info);
    }

    public LauncherOverlayManager getOverlayManager() {
        return mOverlayManager;
    }

    public AllAppsTransitionController getAllAppsController() {
        return mAllAppsController;
    }

    @Override
    public DragLayer getDragLayer() {
        return mDragLayer;
    }

    @Override
    public ActivityAllAppsContainerView<Launcher> getAppsView() {
        return mAppsView;
    }

    public Workspace<?> getWorkspace() {
        return mWorkspace;
    }

    public Hotseat getHotseat() {
        return mHotseat;
    }

    public <T extends View> T getOverviewPanel() {
        return (T) mOverviewPanel;
    }

    public DropTargetBar getDropTargetBar() {
        return mDropTargetBar;
    }

    @Override
    public ScrimView getScrimView() {
        return mScrimView;
    }

    public LauncherWidgetHolder getAppWidgetHolder() {
        return mAppWidgetHolder;
    }

    public LauncherModel getModel() {
        return mModel;
    }

    /**
     * Returns the ModelWriter writer, make sure to call the function every time you want to use it.
     */
    public ModelWriter getModelWriter() {
        return mModelWriter;
    }

    public SharedPreferences getSharedPrefs() {
        return mSharedPrefs;
    }

    public int getOrientation() {
        return mOldConfig.orientation;
    }

    /**
     * Returns the CellLayout of the specified container at the specified screen.
     *
     * @param screenId must be presenterPos and not modelPos.
     */
    public CellLayout getCellLayout(int container, int screenId) {
        return (container == LauncherSettings.Favorites.CONTAINER_HOTSEAT)
                ? mHotseat : mWorkspace.getScreenWithId(screenId);
    }

    @Override
    public StringCache getStringCache() {
        return mModelCallbacks.getStringCache();
    }

    /**
     * Returns target rectangle for anchoring a popup menu.
     */
    protected RectF getPopupTarget(float x, float y) {
        float halfSize = getResources().getDimension(R.dimen.options_menu_thumb_size) / 2;
        if (x < 0 || y < 0) {
            x = mDragLayer.getWidth() / 2;
            y = mDragLayer.getHeight() / 2;
        }
        return new RectF(x - halfSize, y - halfSize, x + halfSize, y + halfSize);
    }

    public Stream<SystemShortcut.Factory> getSupportedShortcuts() {
        return Stream.of(APP_INFO, WIDGETS, INSTALL);
    }

    /**
     * @see LauncherState#getOverviewScaleAndOffset(Launcher)
     */
    public float[] getNormalOverviewScaleAndOffset() {
        return new float[] {NO_SCALE, NO_OFFSET};
    }

    /**
     * Handles an app pair launch; overridden in
     * {@link com.android.launcher3.uioverrides.QuickstepLauncher}
     */
    public void launchAppPair(AppPairIcon appPairIcon) {
        // Overridden
    }

    public boolean getIsFirstPagePinnedItemEnabled() {
        return mModelCallbacks.getIsFirstPagePinnedItemEnabled();
    }

    /**
     * Returns the animation coordinator for playing one-off animations
     */
    public CannedAnimationCoordinator getAnimationCoordinator() {
        return mAnimationCoordinator;
    }

    @Override
    public View.OnLongClickListener getAllAppsItemLongClickListener() {
        return ItemLongClickListener.INSTANCE_ALL_APPS;
    }

    @Override
    public StatsLogManager getStatsLogManager() {
        return super.getStatsLogManager().withDefaultInstanceId(mAllAppsSessionLogId);
    }

    /**
     * Returns the current popup for testing, if any.
     */
    @VisibleForTesting
    @Nullable
    public ArrowPopup<?> getOptionsPopup() {
        return findViewById(R.id.popup_container);
    }

    // End of Getters and Setters
}<|MERGE_RESOLUTION|>--- conflicted
+++ resolved
@@ -2928,13 +2928,6 @@
         AbstractFloatingView.closeAllOpenViews(this, animate);
     }
 
-<<<<<<< HEAD
-    public Stream<SystemShortcut.Factory> getSupportedShortcuts() {
-        return Stream.of(APP_INFO, PAUSE_APPS, WIDGETS, INSTALL);
-    }
-
-=======
->>>>>>> 5f635e80
     protected LauncherAccessibilityDelegate createAccessibilityDelegate() {
         return new LauncherAccessibilityDelegate(this);
     }
@@ -3191,7 +3184,7 @@
     }
 
     public Stream<SystemShortcut.Factory> getSupportedShortcuts() {
-        return Stream.of(APP_INFO, WIDGETS, INSTALL);
+        return Stream.of(APP_INFO, PAUSE_APPS, WIDGETS, INSTALL);
     }
 
     /**
