# Copyright (C) 2015 The Android Open Source Project
#
# Licensed under the Apache License, Version 2.0 (the "License");
# you may not use this file except in compliance with the License.
# You may obtain a copy of the License at
#
#      http://www.apache.org/licenses/LICENSE-2.0
#
# Unless required by applicable law or agreed to in writing, software
# distributed under the License is distributed on an "AS IS" BASIS,
# WITHOUT WARRANTIES OR CONDITIONS OF ANY KIND, either express or implied.
# See the License for the specific language governing permissions and
# limitations under the License.
#

LOCAL_PATH := $(call my-dir)
include $(CLEAR_VARS)

LOCAL_MODULE_TAGS := tests
<<<<<<< HEAD
LOCAL_STATIC_JAVA_LIBRARIES := \
	android-support-test \
	ub-uiautomator \
	legacy-android-test
=======
LOCAL_STATIC_JAVA_LIBRARIES := android-support-test ub-uiautomator mockito-target-minus-junit4
>>>>>>> 5cfde85c

LOCAL_SRC_FILES := $(call all-java-files-under, src)
LOCAL_FULL_LIBS_MANIFEST_FILES := $(LOCAL_PATH)/AndroidManifest-common.xml

LOCAL_SDK_VERSION := current
LOCAL_MIN_SDK_VERSION := 21

LOCAL_PACKAGE_NAME := Launcher3Tests

LOCAL_INSTRUMENTATION_FOR := Launcher3

include $(BUILD_PACKAGE)<|MERGE_RESOLUTION|>--- conflicted
+++ resolved
@@ -17,14 +17,11 @@
 include $(CLEAR_VARS)
 
 LOCAL_MODULE_TAGS := tests
-<<<<<<< HEAD
 LOCAL_STATIC_JAVA_LIBRARIES := \
 	android-support-test \
 	ub-uiautomator \
-	legacy-android-test
-=======
-LOCAL_STATIC_JAVA_LIBRARIES := android-support-test ub-uiautomator mockito-target-minus-junit4
->>>>>>> 5cfde85c
+	legacy-android-test \
+        mockito-target-minus-junit4
 
 LOCAL_SRC_FILES := $(call all-java-files-under, src)
 LOCAL_FULL_LIBS_MANIFEST_FILES := $(LOCAL_PATH)/AndroidManifest-common.xml
